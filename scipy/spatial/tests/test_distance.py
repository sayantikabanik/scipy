--- conflicted
+++ resolved
@@ -1121,7 +1121,6 @@
         Y_test2 = wpdist(X, 'test_jaccard')
         _assert_within_tol(Y_test2, Y_right, eps)
 
-<<<<<<< HEAD
     def test_pdist_jensenshannon_random(self):
         eps = 1e-08
         X = eo['pdist-double-inp']
@@ -1163,12 +1162,11 @@
         Y_right = eo['pdist-jensenshannon-iris']
         Y_test2 = pdist(X, 'test_jensenshannon')
         _assert_within_tol(Y_test2, Y_right, eps)
-=======
+
     def test_pdist_djaccard_allzeros_nonC(self):
         eps = 1e-08
         Y = pdist(np.zeros((5, 3)), 'test_jaccard')
         _assert_within_tol(np.zeros(10), Y, eps)
->>>>>>> acc4e437
 
     def test_pdist_chebyshev_random(self):
         eps = 1e-08
