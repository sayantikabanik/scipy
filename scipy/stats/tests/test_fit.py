import os

import numpy as np
from numpy.testing import assert_allclose
import pytest
from scipy import stats
from scipy.optimize import differential_evolution

from .test_continuous_basic import distcont
from scipy.stats._distr_params import distdiscrete


# this is not a proper statistical test for convergence, but only
# verifies that the estimate and true values don't differ by too much

fit_sizes = [1000, 5000, 10000]  # sample sizes to try

thresh_percent = 0.25  # percent of true parameters for fail cut-off
thresh_min = 0.75  # minimum difference estimate - true to fail test

mle_failing_fits = [
        'burr',
        'chi2',
        'gausshyper',
        'genexpon',
        'gengamma',
        'kappa4',
        'ksone',
        'kstwo',
        'mielke',
        'ncf',
        'ncx2',
        'pearson3',
        'powerlognorm',
        'truncexpon',
        'tukeylambda',
        'vonmises',
        'levy_stable',
        'trapezoid',
        'studentized_range'
]

mm_failing_fits = ['alpha', 'betaprime', 'burr', 'burr12', 'cauchy', 'chi',
                   'chi2', 'crystalball', 'dgamma', 'dweibull', 'f',
                   'fatiguelife', 'fisk', 'foldcauchy', 'genextreme',
                   'gengamma', 'genhyperbolic', 'gennorm', 'genpareto',
                   'halfcauchy', 'invgamma', 'invweibull', 'johnsonsu',
                   'kappa3', 'ksone', 'kstwo', 'levy', 'levy_l',
                   'levy_stable', 'loglaplace', 'lomax', 'mielke', 'nakagami',
                   'ncf', 'nct', 'ncx2', 'pareto', 'powerlognorm', 'powernorm',
                   'skewcauchy', 't',
                   'trapezoid', 'triang', 'tukeylambda', 'studentized_range']

# not sure if these fail, but they caused my patience to fail
mm_slow_fits = ['argus', 'exponpow', 'exponweib', 'gausshyper', 'genexpon',
                'genhalflogistic', 'halfgennorm', 'gompertz', 'johnsonsb',
                'kappa4', 'kstwobign', 'recipinvgauss', 'skewnorm',
                'truncexpon', 'vonmises', 'vonmises_line']

failing_fits = {"MM": mm_failing_fits + mm_slow_fits, "MLE": mle_failing_fits}

# Don't run the fit test on these:
skip_fit = [
    'erlang',  # Subclass of gamma, generates a warning.
    'genhyperbolic',  # too slow
]


def cases_test_cont_fit():
    # this tests the closeness of the estimated parameters to the true
    # parameters with fit method of continuous distributions
    # Note: is slow, some distributions don't converge with sample
    # size <= 10000
    for distname, arg in distcont:
        if distname not in skip_fit:
            yield distname, arg


@pytest.mark.slow
@pytest.mark.parametrize('distname,arg', cases_test_cont_fit())
@pytest.mark.parametrize('method', ["MLE", 'MM'])
def test_cont_fit(distname, arg, method):
    if distname in failing_fits[method]:
        # Skip failing fits unless overridden
        try:
            xfail = not int(os.environ['SCIPY_XFAIL'])
        except Exception:
            xfail = True
        if xfail:
            msg = "Fitting %s doesn't work reliably yet" % distname
            msg += (" [Set environment variable SCIPY_XFAIL=1 to run this"
                    " test nevertheless.]")
            pytest.xfail(msg)

    distfn = getattr(stats, distname)

    truearg = np.hstack([arg, [0.0, 1.0]])
    diffthreshold = np.max(np.vstack([truearg*thresh_percent,
                                      np.full(distfn.numargs+2, thresh_min)]),
                           0)

    for fit_size in fit_sizes:
        # Note that if a fit succeeds, the other fit_sizes are skipped
        np.random.seed(1234)

        with np.errstate(all='ignore'):
            rvs = distfn.rvs(size=fit_size, *arg)
            est = distfn.fit(rvs, method=method)  # start with default values

        diff = est - truearg

        # threshold for location
        diffthreshold[-2] = np.max([np.abs(rvs.mean())*thresh_percent,
                                    thresh_min])

        if np.any(np.isnan(est)):
            raise AssertionError('nan returned in fit')
        else:
            if np.all(np.abs(diff) <= diffthreshold):
                break
    else:
        txt = 'parameter: %s\n' % str(truearg)
        txt += 'estimated: %s\n' % str(est)
        txt += 'diff     : %s\n' % str(diff)
        raise AssertionError('fit not very good in %s\n' % distfn.name + txt)


def _check_loc_scale_mle_fit(name, data, desired, atol=None):
    d = getattr(stats, name)
    actual = d.fit(data)[-2:]
    assert_allclose(actual, desired, atol=atol,
                    err_msg='poor mle fit of (loc, scale) in %s' % name)


def test_non_default_loc_scale_mle_fit():
    data = np.array([1.01, 1.78, 1.78, 1.78, 1.88, 1.88, 1.88, 2.00])
    _check_loc_scale_mle_fit('uniform', data, [1.01, 0.99], 1e-3)
    _check_loc_scale_mle_fit('expon', data, [1.01, 0.73875], 1e-3)


def test_expon_fit():
    """gh-6167"""
    data = [0, 0, 0, 0, 2, 2, 2, 2]
    phat = stats.expon.fit(data, floc=0)
    assert_allclose(phat, [0, 1.0], atol=1e-3)


<<<<<<< HEAD
class TestFit:
    dist = stats.binom  # type: ignore[attr-defined]
    seed = 654634816187
    rng = np.random.default_rng(seed)
    data = stats.binom.rvs(5, 0.5, size=100, random_state=rng)  # type: ignore[attr-defined] # noqa
    shape_bounds_a = [(1, 10), (0, 1)]
    shape_bounds_d = {'n': (1, 10), 'p': (0, 1)}
    atol = 5e-2
    rtol = 1e-2
    tols = {'atol': atol, 'rtol': rtol}

    def opt(self, *args, **kwds):
        return differential_evolution(*args, seed=0, **kwds)

    def test_dist_iv(self):
        message = "`dist` must be an instance of..."
        with pytest.raises(ValueError, match=message):
            stats.fit(10, self.data, self.shape_bounds_a)

    def test_data_iv(self):
        message = "`data` must be exactly one-dimensional."
        with pytest.raises(ValueError, match=message):
            stats.fit(self.dist, [[1, 2, 3]], self.shape_bounds_a)

        message = "All elements of `data` must be finite numbers."
        with pytest.raises(ValueError, match=message):
            stats.fit(self.dist, [1, 2, 3, np.nan], self.shape_bounds_a)
        with pytest.raises(ValueError, match=message):
            stats.fit(self.dist, [1, 2, 3, np.inf], self.shape_bounds_a)
        with pytest.raises(ValueError, match=message):
            stats.fit(self.dist, ['1', '2', '3'], self.shape_bounds_a)

    def test_shape_bounds_iv(self):
        message = "Bounds provided for the following unrecognized shapes..."
        shape_bounds = {'n': (1, 10), 'p': (0, 1), '1': (0, 10)}
        with pytest.warns(RuntimeWarning, match=message):
            stats.fit(self.dist, self.data, shape_bounds)

        message = "`shape_bounds` must have 2 elements..."
        shape_bounds = [(1, 10)]
        with pytest.raises(ValueError, match=message):
            stats.fit(self.dist, self.data, self.shape_bounds_a[:1])
        shape_bounds = [(1, 10, 3), (0, 1, 0.5)]
        with pytest.raises(ValueError, match=message):
            stats.fit(self.dist, self.data, shape_bounds)
        shape_bounds = [(1), (0)]
        with pytest.raises(ValueError, match=message):
            stats.fit(self.dist, self.data, shape_bounds)

        message = "There are no values for `p` on the interval..."
        shape_bounds = {'n': (1, 10), 'p': (1, 0)}
        with pytest.raises(ValueError, match=message):
            stats.fit(self.dist, self.data, shape_bounds)

        message = "There are no values for `n` on the interval..."
        shape_bounds = [(10, 1), (0, 1)]
        with pytest.raises(ValueError, match=message):
            stats.fit(self.dist, self.data, shape_bounds)

        message = "There are no integer values for `n` on the interval..."
        shape_bounds = [(1.4, 1.6), (0, 1)]
        with pytest.raises(ValueError, match=message):
            stats.fit(self.dist, self.data, shape_bounds)

        message = "The intersection of user-provided bounds for `n`"
        with pytest.raises(ValueError, match=message):
            stats.fit(self.dist, self.data)
        shape_bounds = [(-np.inf, np.inf), (0, 1)]
        with pytest.raises(ValueError, match=message):
            stats.fit(self.dist, self.data, shape_bounds)

    def test_loc_bounds_iv(self):
        message = "`loc_bounds` must be a tuple containing exactly two..."
        loc_bounds = (0, 1, 2)
        with pytest.raises(ValueError, match=message):
            stats.fit(self.dist, self.data, self.shape_bounds_a,
                      loc_bounds=loc_bounds)

        message = "There are no values for `loc` on the interval..."
        loc_bounds = (10, 0)
        with pytest.raises(ValueError, match=message):
            stats.fit(self.dist, self.data, self.shape_bounds_a,
                      loc_bounds=loc_bounds)

        message = "There are no integer values for `loc` on the interval..."
        loc_bounds = (0.4, 0.6)
        with pytest.raises(ValueError, match=message):
            stats.fit(self.dist, self.data, self.shape_bounds_a,
                      loc_bounds=loc_bounds)

        message = "The intersection of user-provided bounds for `loc`"
        loc_bounds = (-np.inf, np.inf)
        with pytest.raises(ValueError, match=message):
            stats.fit(self.dist, self.data, self.shape_bounds_a,
                      loc_bounds=loc_bounds)

    def test_scale_bounds_iv(self):

        message = "`binom` is an instance of `rv_discrete`..."
        scale_bounds = (1, 10)
        with pytest.warns(RuntimeWarning, match=message):
            stats.fit(self.dist, self.data, self.shape_bounds_a,
                      scale_bounds=scale_bounds)

        message = "`scale_bounds` must be a tuple containing exactly two..."
        scale_bounds = (0, 1, 2)
        with pytest.raises(ValueError, match=message):
            stats.fit(stats.norm, self.data, scale_bounds=scale_bounds)
        with pytest.raises(ValueError, match=message):
            stats.fit(stats.norm, self.data, [], scale_bounds=scale_bounds)

        message = "There are no values for `scale` on the interval..."
        scale_bounds = (10, 0)
        with pytest.raises(ValueError, match=message):
            stats.fit(stats.norm, self.data, scale_bounds=scale_bounds)

        message = "The intersection of user-provided bounds for `scale`"
        scale_bounds = (1, np.inf)
        with pytest.raises(ValueError, match=message):
            stats.fit(stats.norm, self.data, scale_bounds=scale_bounds)

    # these distributions are tested separately
    skip_basic_fit = {'nhypergeom', 'boltzmann', 'nbinom',
                      'randint', 'yulesimon', 'nchypergeom_fisher',
                      'nchypergeom_wallenius'}

    @pytest.mark.parametrize("dist_name", dict(distdiscrete))  # type: ignore[arg-type]
    def test_basic_fit(self, dist_name):
        if dist_name in self.skip_basic_fit or not isinstance(dist_name, str):
            pytest.skip("Tested separately.")

        N = 5000
        dist_data = dict(distcont + distdiscrete)
        rng = np.random.default_rng(self.seed)
        dist = getattr(stats, dist_name)
        shapes = dist_data[dist_name]
        shape_bounds = np.array([shapes, shapes], dtype=np.float64).T
        shape_bounds[:, 0] /= 10  # essentially all shapes are > 0
        shape_bounds[:, 1] *= 10
        loc_bounds = (0, 10)
        scale_bounds = (0, 10)
        loc = rng.uniform(*loc_bounds)
        scale = rng.uniform(*scale_bounds)

        if getattr(dist, 'pmf', False):
            loc = np.floor(loc)
            data = dist.rvs(*shapes, size=N, loc=loc, random_state=rng)
            res = stats.fit(dist, data, shape_bounds=shape_bounds,
                            loc_bounds=loc_bounds, optimizer=self.opt)
            ref = list(shapes) + [loc]
        if getattr(dist, 'pdf', False):
            data = dist.rvs(*shapes, size=N, loc=loc, scale=scale,
                            random_state=rng)
            res = stats.fit(dist, data, shape_bounds=shape_bounds,
                            loc_bounds=loc_bounds,
                            scale_bounds=scale_bounds, optimizer=self.opt)
            ref = list(shapes) + [loc] + [scale]

        assert_allclose(res.params, ref, **self.tols)

    @pytest.mark.skip("Tested in test_basic_fit")
    def test_hypergeom(self):
        # hypergeometric distribution (M, n, N) \equiv (M, N, n)
        N = 1000
        rng = np.random.default_rng(self.seed)
        dist = stats.hypergeom
        shapes = (20, 7, 12)
        data = dist.rvs(*shapes, size=N, random_state=rng)
        shape_bounds = [(0, 30)]*3
        res = stats.fit(dist, data, shape_bounds, optimizer=self.opt)
        assert_allclose(res.params[:-1], shapes, **self.tols)

    def test_nhypergeom(self):
        # DE doesn't find optimum for the bounds in `test_basic_fit`. NBD.
        N = 2000
        rng = np.random.default_rng(self.seed)
        dist = stats.nhypergeom
        shapes = (20, 7, 12)
        data = dist.rvs(*shapes, size=N, random_state=rng)
        shape_bounds = [(0, 30)]*3
        res = stats.fit(dist, data, shape_bounds, optimizer=self.opt)
        assert_allclose(res.params[:-1], (20, 7, 12), **self.tols)

    def test_boltzmann(self):
        # Boltzmann distribution shape is very insensitive to parameter N
        N = 1000
        rng = np.random.default_rng(self.seed)
        dist = stats.boltzmann
        shapes = (1.4, 19, 4)
        data = dist.rvs(*shapes, size=N, random_state=rng)
        shape_bounds = [(0, 30)]*2
        loc_bounds = (0, 10)
        res = stats.fit(dist, data, shape_bounds, loc_bounds=loc_bounds,
                        optimizer=self.opt)
        assert_allclose(res.params[0], 1.4, **self.tols)
        assert_allclose(res.params[2], 4, **self.tols)

    def test_nbinom(self):
        # Fitting nbinom doesn't always get original shapes if loc is free
        N = 7000
        rng = np.random.default_rng(self.seed)
        dist = stats.nbinom
        shapes = (5, 0.5)
        data = dist.rvs(*shapes, size=N, random_state=rng)
        shape_bounds = [(0.5, 50), (0.05, 5)]
        res = stats.fit(dist, data, shape_bounds, optimizer=self.opt)
        assert_allclose(res.params[:-1], shapes, **self.tols)

    def test_randint(self):
        # randint is overparameterized; test_basic_fit finds equally good fit
        N = 5000
        rng = np.random.default_rng(self.seed)
        dist = stats.randint
        shapes = (7, 31)
        data = dist.rvs(*shapes, size=N, random_state=rng)
        shape_bounds = [(0, 70), (0, 310)]
        res = stats.fit(dist, data, shape_bounds, optimizer=self.opt)
        assert_allclose(res.params[:2], shapes, **self.tols)

    def test_yulesimon(self):
        # yulesimon fit is not very sensitive to alpha except for small alpha
        N = 5000
        rng = np.random.default_rng(self.seed)
        dist = stats.yulesimon
        params = (1.5, 4)
        data = dist.rvs(*params, size=N, random_state=rng)
        shape_bounds = [(0.15, 15)]
        loc_bounds = (0, 10)
        res = stats.fit(dist, data, shape_bounds, loc_bounds=loc_bounds,
                        optimizer=self.opt)
        assert_allclose(res.params, params, **self.tols)

    def test_nchypergeom_fisher(self):
        # The NC hypergeometric distributions are more challenging
        N = 5000
        rng = np.random.default_rng(self.seed)
        dist = stats.nchypergeom_fisher
        shapes = (14, 8, 6, 0.5)
        data = dist.rvs(*shapes, size=N, random_state=rng)
        shape_bounds = [(0, 20), (8, 8), (0, 10), (0, 1)]
        res = stats.fit(dist, data, shape_bounds, optimizer=self.opt)
        assert_allclose(res.params[:-1], shapes, **self.tols)

    def test_nchypergeom_wallenius(self):
        # The NC hypergeometric distributions are more challenging
        N = 5000
        rng = np.random.default_rng(self.seed)
        dist = stats.nchypergeom_wallenius
        shapes = (14, 8, 6, 0.5)
        data = dist.rvs(*shapes, size=N, random_state=rng)
        shape_bounds = [(0, 20), (0, 10), (0, 10), (0, 0.5)]
        res = stats.fit(dist, data, shape_bounds, optimizer=self.opt)
        assert_allclose(res.params[:-1], shapes, **self.tols)

    def test_missing_shape_bounds(self):
        # some distributions have a small domain w.r.t. a parameter, e.g.
        # $p \in [0, 1]$ for binomial distribution
        # User does not need to provide these because the intersection of the
        # user's bounds (none) and the distribution's domain is finite
        N = 1000
        rng = np.random.default_rng(self.seed)

        dist = stats.binom
        n, p, loc = 10, 0.65, 0
        data = dist.rvs(n, p, loc=loc, size=N, random_state=rng)
        shape_bounds = {'n': (0, 20)}
        res = stats.fit(dist, data, shape_bounds, optimizer=self.opt)
        assert_allclose(res.params, (n, p, loc), **self.tols)

        dist = stats.bernoulli
        p, loc = 0.314159, 0
        data = dist.rvs(p, loc=loc, size=N, random_state=rng)
        res = stats.fit(dist, data, optimizer=self.opt)
        assert_allclose(res.params, (p, loc), **self.tols)
=======
@pytest.mark.parametrize("dist, params",
                         [(stats.norm, (0.5, 2.5)),  # type: ignore[attr-defined] # noqa
                          (stats.binom, (10, 0.3, 2))])  # type: ignore[attr-defined] # noqa
def test_nnlf_and_related_methods(dist, params):
    rng = np.random.default_rng(983459824)

    if hasattr(dist, 'pdf'):
        logpxf = dist.logpdf
    else:
        logpxf = dist.logpmf

    x = dist.rvs(*params, size=100, random_state=rng)
    ref = -logpxf(x, *params).sum()
    res1 = dist.nnlf(params, x)
    res2 = dist._penalized_nnlf(params, x)
    assert_allclose(res1, ref)
    assert_allclose(res2, ref)
>>>>>>> b2a90cee
<|MERGE_RESOLUTION|>--- conflicted
+++ resolved
@@ -145,7 +145,25 @@
     assert_allclose(phat, [0, 1.0], atol=1e-3)
 
 
-<<<<<<< HEAD
+@pytest.mark.parametrize("dist, params",
+                         [(stats.norm, (0.5, 2.5)),  # type: ignore[attr-defined] # noqa
+                          (stats.binom, (10, 0.3, 2))])  # type: ignore[attr-defined] # noqa
+def test_nnlf_and_related_methods(dist, params):
+    rng = np.random.default_rng(983459824)
+
+    if hasattr(dist, 'pdf'):
+        logpxf = dist.logpdf
+    else:
+        logpxf = dist.logpmf
+
+    x = dist.rvs(*params, size=100, random_state=rng)
+    ref = -logpxf(x, *params).sum()
+    res1 = dist.nnlf(params, x)
+    res2 = dist._penalized_nnlf(params, x)
+    assert_allclose(res1, ref)
+    assert_allclose(res2, ref)
+
+
 class TestFit:
     dist = stats.binom  # type: ignore[attr-defined]
     seed = 654634816187
@@ -419,23 +437,4 @@
         p, loc = 0.314159, 0
         data = dist.rvs(p, loc=loc, size=N, random_state=rng)
         res = stats.fit(dist, data, optimizer=self.opt)
-        assert_allclose(res.params, (p, loc), **self.tols)
-=======
-@pytest.mark.parametrize("dist, params",
-                         [(stats.norm, (0.5, 2.5)),  # type: ignore[attr-defined] # noqa
-                          (stats.binom, (10, 0.3, 2))])  # type: ignore[attr-defined] # noqa
-def test_nnlf_and_related_methods(dist, params):
-    rng = np.random.default_rng(983459824)
-
-    if hasattr(dist, 'pdf'):
-        logpxf = dist.logpdf
-    else:
-        logpxf = dist.logpmf
-
-    x = dist.rvs(*params, size=100, random_state=rng)
-    ref = -logpxf(x, *params).sum()
-    res1 = dist.nnlf(params, x)
-    res2 = dist._penalized_nnlf(params, x)
-    assert_allclose(res1, ref)
-    assert_allclose(res2, ref)
->>>>>>> b2a90cee
+        assert_allclose(res.params, (p, loc), **self.tols)