﻿#
# Author:  Travis Oliphant  2002-2011 with contributions from
#          SciPy Developers 2004-2011
#
from __future__ import division, print_function, absolute_import

import warnings

import numpy as np

from scipy.misc.doccer import (extend_notes_in_docstring,
                               replace_notes_in_docstring)
from scipy import optimize
from scipy import integrate, interpolate
import scipy.special as sc
from scipy._lib._numpy_compat import broadcast_to

from . import _stats
from ._tukeylambda_stats import (tukeylambda_variance as _tlvar,
                                 tukeylambda_kurtosis as _tlkurt)
from ._distn_infrastructure import (get_distribution_names, _kurtosis,
                                    _lazyselect, _lazywhere, _ncx2_cdf,
                                    _ncx2_log_pdf, _ncx2_pdf,
                                    rv_continuous, _skew, valarray)
from ._constants import _XMIN, _EULER, _ZETA3, _XMAX, _LOGXMAX


# In numpy 1.12 and above, np.power refuses to raise integers to negative
# powers, and `np.float_power` is a new replacement.
try:
    float_power = np.float_power
except AttributeError:
    float_power = np.power


## Kolmogorov-Smirnov one-sided and two-sided test statistics
class ksone_gen(rv_continuous):
    """General Kolmogorov-Smirnov one-sided test.

    %(default)s

    """
    def _cdf(self, x, n):
        return 1.0 - sc.smirnov(n, x)

    def _ppf(self, q, n):
        return sc.smirnovi(n, 1.0 - q)


ksone = ksone_gen(a=0.0, name='ksone')


class kstwobign_gen(rv_continuous):
    """Kolmogorov-Smirnov two-sided test for large N.

    %(default)s

    """
    def _cdf(self, x):
        return 1.0 - sc.kolmogorov(x)

    def _sf(self, x):
        return sc.kolmogorov(x)

    def _ppf(self, q):
        return sc.kolmogi(1.0 - q)


kstwobign = kstwobign_gen(a=0.0, name='kstwobign')


## Normal distribution

# loc = mu, scale = std
# Keep these implementations out of the class definition so they can be reused
# by other distributions.
_norm_pdf_C = np.sqrt(2*np.pi)
_norm_pdf_logC = np.log(_norm_pdf_C)


def _norm_pdf(x):
    return np.exp(-x**2/2.0) / _norm_pdf_C


def _norm_logpdf(x):
    return -x**2 / 2.0 - _norm_pdf_logC


def _norm_cdf(x):
    return sc.ndtr(x)


def _norm_logcdf(x):
    return sc.log_ndtr(x)


def _norm_ppf(q):
    return sc.ndtri(q)


def _norm_sf(x):
    return _norm_cdf(-x)


def _norm_logsf(x):
    return _norm_logcdf(-x)


def _norm_isf(q):
    return -_norm_ppf(q)


class norm_gen(rv_continuous):
    r"""A normal continuous random variable.

    The location (loc) keyword specifies the mean.
    The scale (scale) keyword specifies the standard deviation.

    %(before_notes)s

    Notes
    -----
    The probability density function for `norm` is:

    .. math::

        f(x) = \frac{\exp(-x^2/2)}{\sqrt{2\pi}}

    The survival function, ``norm.sf``, is also referred to as the
    Q-function in some contexts (see, e.g.,
    `Wikipedia's <https://en.wikipedia.org/wiki/Q-function>`_ definition).

    %(after_notes)s

    %(example)s

    """
    def _rvs(self):
        return self._random_state.standard_normal(self._size)

    def _pdf(self, x):
        # norm.pdf(x) = exp(-x**2/2)/sqrt(2*pi)
        return _norm_pdf(x)

    def _logpdf(self, x):
        return _norm_logpdf(x)

    def _cdf(self, x):
        return _norm_cdf(x)

    def _logcdf(self, x):
        return _norm_logcdf(x)

    def _sf(self, x):
        return _norm_sf(x)

    def _logsf(self, x):
        return _norm_logsf(x)

    def _ppf(self, q):
        return _norm_ppf(q)

    def _isf(self, q):
        return _norm_isf(q)

    def _stats(self):
        return 0.0, 1.0, 0.0, 0.0

    def _entropy(self):
        return 0.5*(np.log(2*np.pi)+1)

    @replace_notes_in_docstring(rv_continuous, notes="""\
        This function uses explicit formulas for the maximum likelihood
        estimation of the normal distribution parameters, so the
        `optimizer` argument is ignored.\n\n""")
    def fit(self, data, **kwds):
        floc = kwds.get('floc', None)
        fscale = kwds.get('fscale', None)

        if floc is not None and fscale is not None:
            # This check is for consistency with `rv_continuous.fit`.
            # Without this check, this function would just return the
            # parameters that were given.
            raise ValueError("All parameters fixed. There is nothing to "
                             "optimize.")

        data = np.asarray(data)

        if floc is None:
            loc = data.mean()
        else:
            loc = floc

        if fscale is None:
            scale = np.sqrt(((data - loc)**2).mean())
        else:
            scale = fscale

        return loc, scale


norm = norm_gen(name='norm')


class alpha_gen(rv_continuous):
    r"""An alpha continuous random variable.

    %(before_notes)s

    Notes
    -----
    The probability density function for `alpha` is:

    .. math::

        f(x, a) = \frac{1}{x^2 \Phi(a) \sqrt{2\pi}} *
                  \exp(-\frac{1}{2} (a-1/x)^2)

    where ``Phi(alpha)`` is the normal CDF, ``x > 0``, and ``a > 0``.

    `alpha` takes ``a`` as a shape parameter.

    %(after_notes)s

    %(example)s

    """
    _support_mask = rv_continuous._open_support_mask

    def _pdf(self, x, a):
        # alpha.pdf(x, a) = 1/(x**2*Phi(a)*sqrt(2*pi)) * exp(-1/2 * (a-1/x)**2)
        return 1.0/(x**2)/_norm_cdf(a)*_norm_pdf(a-1.0/x)

    def _logpdf(self, x, a):
        return -2*np.log(x) + _norm_logpdf(a-1.0/x) - np.log(_norm_cdf(a))

    def _cdf(self, x, a):
        return _norm_cdf(a-1.0/x) / _norm_cdf(a)

    def _ppf(self, q, a):
        return 1.0/np.asarray(a-sc.ndtri(q*_norm_cdf(a)))

    def _stats(self, a):
        return [np.inf]*2 + [np.nan]*2


alpha = alpha_gen(a=0.0, name='alpha')


class anglit_gen(rv_continuous):
    r"""An anglit continuous random variable.

    %(before_notes)s

    Notes
    -----
    The probability density function for `anglit` is:

    .. math::

        f(x) = \sin(2x + \pi/2) = \cos(2x)

    for :math:`-\pi/4 \le x \le \pi/4`.

    %(after_notes)s

    %(example)s

    """
    def _pdf(self, x):
        # anglit.pdf(x) = sin(2*x + \pi/2) = cos(2*x)
        return np.cos(2*x)

    def _cdf(self, x):
        return np.sin(x+np.pi/4)**2.0

    def _ppf(self, q):
        return np.arcsin(np.sqrt(q))-np.pi/4

    def _stats(self):
        return 0.0, np.pi*np.pi/16-0.5, 0.0, -2*(np.pi**4 - 96)/(np.pi*np.pi-8)**2

    def _entropy(self):
        return 1-np.log(2)


anglit = anglit_gen(a=-np.pi/4, b=np.pi/4, name='anglit')


class arcsine_gen(rv_continuous):
    r"""An arcsine continuous random variable.

    %(before_notes)s

    Notes
    -----
    The probability density function for `arcsine` is:

    .. math::

        f(x) = \frac{1}{\pi \sqrt{x (1-x)}}

    for :math:`0 \le x \le 1`.

    %(after_notes)s

    %(example)s

    """
    def _pdf(self, x):
        # arcsine.pdf(x) = 1/(pi*sqrt(x*(1-x)))
        return 1.0/np.pi/np.sqrt(x*(1-x))

    def _cdf(self, x):
        return 2.0/np.pi*np.arcsin(np.sqrt(x))

    def _ppf(self, q):
        return np.sin(np.pi/2.0*q)**2.0

    def _stats(self):
        mu = 0.5
        mu2 = 1.0/8
        g1 = 0
        g2 = -3.0/2.0
        return mu, mu2, g1, g2

    def _entropy(self):
        return -0.24156447527049044468


arcsine = arcsine_gen(a=0.0, b=1.0, name='arcsine')


class FitDataError(ValueError):
    # This exception is raised by, for example, beta_gen.fit when both floc
    # and fscale  are fixed and there are values in the data not in the open
    # interval (floc, floc+fscale).
    def __init__(self, distr, lower, upper):
        self.args = (
            "Invalid values in `data`.  Maximum likelihood "
            "estimation with {distr!r} requires that {lower!r} < x "
            "< {upper!r} for each x in `data`.".format(
                distr=distr, lower=lower, upper=upper),
        )


class FitSolverError(RuntimeError):
    # This exception is raised by, for example, beta_gen.fit when
    # optimize.fsolve returns with ier != 1.
    def __init__(self, mesg):
        emsg = "Solver for the MLE equations failed to converge: "
        emsg += mesg.replace('\n', '')
        self.args = (emsg,)


def _beta_mle_a(a, b, n, s1):
    # The zeros of this function give the MLE for `a`, with
    # `b`, `n` and `s1` given.  `s1` is the sum of the logs of
    # the data. `n` is the number of data points.
    psiab = sc.psi(a + b)
    func = s1 - n * (-psiab + sc.psi(a))
    return func


def _beta_mle_ab(theta, n, s1, s2):
    # Zeros of this function are critical points of
    # the maximum likelihood function.  Solving this system
    # for theta (which contains a and b) gives the MLE for a and b
    # given `n`, `s1` and `s2`.  `s1` is the sum of the logs of the data,
    # and `s2` is the sum of the logs of 1 - data.  `n` is the number
    # of data points.
    a, b = theta
    psiab = sc.psi(a + b)
    func = [s1 - n * (-psiab + sc.psi(a)),
            s2 - n * (-psiab + sc.psi(b))]
    return func


class beta_gen(rv_continuous):
    r"""A beta continuous random variable.

    %(before_notes)s

    Notes
    -----
    The probability density function for `beta` is:

    .. math::

        f(x, a, b) = \frac{\gamma(a+b) x^{a-1} (1-x)^{b-1}}
                          {\gamma(a) \gamma(b)}

    for :math:`0 < x < 1`, :math:`a > 0`, :math:`b > 0`, where
    :math:`\gamma(z)` is the gamma function (`scipy.special.gamma`).

    `beta` takes :math:`a` and :math:`b` as shape parameters.

    %(after_notes)s

    %(example)s

    """
    def _rvs(self, a, b):
        return self._random_state.beta(a, b, self._size)

    def _pdf(self, x, a, b):
        #                     gamma(a+b) * x**(a-1) * (1-x)**(b-1)
        # beta.pdf(x, a, b) = ------------------------------------
        #                              gamma(a)*gamma(b)
        return np.exp(self._logpdf(x, a, b))

    def _logpdf(self, x, a, b):
        lPx = sc.xlog1py(b - 1.0, -x) + sc.xlogy(a - 1.0, x)
        lPx -= sc.betaln(a, b)
        return lPx

    def _cdf(self, x, a, b):
        return sc.btdtr(a, b, x)

    def _ppf(self, q, a, b):
        return sc.btdtri(a, b, q)

    def _stats(self, a, b):
        mn = a*1.0 / (a + b)
        var = (a*b*1.0)/(a+b+1.0)/(a+b)**2.0
        g1 = 2.0*(b-a)*np.sqrt((1.0+a+b)/(a*b)) / (2+a+b)
        g2 = 6.0*(a**3 + a**2*(1-2*b) + b**2*(1+b) - 2*a*b*(2+b))
        g2 /= a*b*(a+b+2)*(a+b+3)
        return mn, var, g1, g2

    def _fitstart(self, data):
        g1 = _skew(data)
        g2 = _kurtosis(data)

        def func(x):
            a, b = x
            sk = 2*(b-a)*np.sqrt(a + b + 1) / (a + b + 2) / np.sqrt(a*b)
            ku = a**3 - a**2*(2*b-1) + b**2*(b+1) - 2*a*b*(b+2)
            ku /= a*b*(a+b+2)*(a+b+3)
            ku *= 6
            return [sk-g1, ku-g2]
        a, b = optimize.fsolve(func, (1.0, 1.0))
        return super(beta_gen, self)._fitstart(data, args=(a, b))

    @extend_notes_in_docstring(rv_continuous, notes="""\
        In the special case where both `floc` and `fscale` are given, a
        `ValueError` is raised if any value `x` in `data` does not satisfy
        `floc < x < floc + fscale`.\n\n""")
    def fit(self, data, *args, **kwds):
        # Override rv_continuous.fit, so we can more efficiently handle the
        # case where floc and fscale are given.

        f0 = (kwds.get('f0', None) or kwds.get('fa', None) or
              kwds.get('fix_a', None))
        f1 = (kwds.get('f1', None) or kwds.get('fb', None) or
              kwds.get('fix_b', None))
        floc = kwds.get('floc', None)
        fscale = kwds.get('fscale', None)

        if floc is None or fscale is None:
            # do general fit
            return super(beta_gen, self).fit(data, *args, **kwds)

        if f0 is not None and f1 is not None:
            # This check is for consistency with `rv_continuous.fit`.
            raise ValueError("All parameters fixed. There is nothing to "
                             "optimize.")

        # Special case: loc and scale are constrained, so we are fitting
        # just the shape parameters.  This can be done much more efficiently
        # than the method used in `rv_continuous.fit`.  (See the subsection
        # "Two unknown parameters" in the section "Maximum likelihood" of
        # the Wikipedia article on the Beta distribution for the formulas.)

        # Normalize the data to the interval [0, 1].
        data = (np.ravel(data) - floc) / fscale
        if np.any(data <= 0) or np.any(data >= 1):
            raise FitDataError("beta", lower=floc, upper=floc + fscale)
        xbar = data.mean()

        if f0 is not None or f1 is not None:
            # One of the shape parameters is fixed.

            if f0 is not None:
                # The shape parameter a is fixed, so swap the parameters
                # and flip the data.  We always solve for `a`.  The result
                # will be swapped back before returning.
                b = f0
                data = 1 - data
                xbar = 1 - xbar
            else:
                b = f1

            # Initial guess for a.  Use the formula for the mean of the beta
            # distribution, E[x] = a / (a + b), to generate a reasonable
            # starting point based on the mean of the data and the given
            # value of b.
            a = b * xbar / (1 - xbar)

            # Compute the MLE for `a` by solving _beta_mle_a.
            theta, info, ier, mesg = optimize.fsolve(
                _beta_mle_a, a,
                args=(b, len(data), np.log(data).sum()),
                full_output=True
            )
            if ier != 1:
                raise FitSolverError(mesg=mesg)
            a = theta[0]

            if f0 is not None:
                # The shape parameter a was fixed, so swap back the
                # parameters.
                a, b = b, a

        else:
            # Neither of the shape parameters is fixed.

            # s1 and s2 are used in the extra arguments passed to _beta_mle_ab
            # by optimize.fsolve.
            s1 = np.log(data).sum()
            s2 = sc.log1p(-data).sum()

            # Use the "method of moments" to estimate the initial
            # guess for a and b.
            fac = xbar * (1 - xbar) / data.var(ddof=0) - 1
            a = xbar * fac
            b = (1 - xbar) * fac

            # Compute the MLE for a and b by solving _beta_mle_ab.
            theta, info, ier, mesg = optimize.fsolve(
                _beta_mle_ab, [a, b],
                args=(len(data), s1, s2),
                full_output=True
            )
            if ier != 1:
                raise FitSolverError(mesg=mesg)
            a, b = theta

        return a, b, floc, fscale


beta = beta_gen(a=0.0, b=1.0, name='beta')


class betaprime_gen(rv_continuous):
    r"""A beta prime continuous random variable.

    %(before_notes)s

    Notes
    -----
    The probability density function for `betaprime` is:

    .. math::

        f(x, a, b) = \frac{x^{a-1} (1+x)^{-a-b}}{\beta(a, b)}

    for ``x > 0``, ``a > 0``, ``b > 0``, where ``beta(a, b)`` is the beta
    function (see `scipy.special.beta`).

    `betaprime` takes ``a`` and ``b`` as shape parameters.

    %(after_notes)s

    %(example)s

    """
    _support_mask = rv_continuous._open_support_mask

    def _rvs(self, a, b):
        sz, rndm = self._size, self._random_state
        u1 = gamma.rvs(a, size=sz, random_state=rndm)
        u2 = gamma.rvs(b, size=sz, random_state=rndm)
        return u1 / u2

    def _pdf(self, x, a, b):
        # betaprime.pdf(x, a, b) = x**(a-1) * (1+x)**(-a-b) / beta(a, b)
        return np.exp(self._logpdf(x, a, b))

    def _logpdf(self, x, a, b):
        return sc.xlogy(a - 1.0, x) - sc.xlog1py(a + b, x) - sc.betaln(a, b)

    def _cdf(self, x, a, b):
        return sc.betainc(a, b, x/(1.+x))

    def _munp(self, n, a, b):
        if n == 1.0:
            return np.where(b > 1,
                            a/(b-1.0),
                            np.inf)
        elif n == 2.0:
            return np.where(b > 2,
                            a*(a+1.0)/((b-2.0)*(b-1.0)),
                            np.inf)
        elif n == 3.0:
            return np.where(b > 3,
                            a*(a+1.0)*(a+2.0)/((b-3.0)*(b-2.0)*(b-1.0)),
                            np.inf)
        elif n == 4.0:
            return np.where(b > 4,
                            (a*(a + 1.0)*(a + 2.0)*(a + 3.0) /
                             ((b - 4.0)*(b - 3.0)*(b - 2.0)*(b - 1.0))),
                            np.inf)
        else:
            raise NotImplementedError


betaprime = betaprime_gen(a=0.0, name='betaprime')


class bradford_gen(rv_continuous):
    r"""A Bradford continuous random variable.

    %(before_notes)s

    Notes
    -----
    The probability density function for `bradford` is:

    .. math::

        f(x, c) = \frac{c}{k (1+cx)}

    for :math:`0 < x < 1`, :math:`c > 0` and :math:`k = \log(1+c)`.

    `bradford` takes :math:`c` as a shape parameter.

    %(after_notes)s

    %(example)s

    """
    def _pdf(self, x, c):
        # bradford.pdf(x, c) = c / (k * (1+c*x))
        return c / (c*x + 1.0) / sc.log1p(c)

    def _cdf(self, x, c):
        return sc.log1p(c*x) / sc.log1p(c)

    def _ppf(self, q, c):
        return sc.expm1(q * sc.log1p(c)) / c

    def _stats(self, c, moments='mv'):
        k = np.log(1.0+c)
        mu = (c-k)/(c*k)
        mu2 = ((c+2.0)*k-2.0*c)/(2*c*k*k)
        g1 = None
        g2 = None
        if 's' in moments:
            g1 = np.sqrt(2)*(12*c*c-9*c*k*(c+2)+2*k*k*(c*(c+3)+3))
            g1 /= np.sqrt(c*(c*(k-2)+2*k))*(3*c*(k-2)+6*k)
        if 'k' in moments:
            g2 = (c**3*(k-3)*(k*(3*k-16)+24)+12*k*c*c*(k-4)*(k-3) +
                  6*c*k*k*(3*k-14) + 12*k**3)
            g2 /= 3*c*(c*(k-2)+2*k)**2
        return mu, mu2, g1, g2

    def _entropy(self, c):
        k = np.log(1+c)
        return k/2.0 - np.log(c/k)


bradford = bradford_gen(a=0.0, b=1.0, name='bradford')


class burr_gen(rv_continuous):
    r"""A Burr (Type III) continuous random variable.

    %(before_notes)s

    See Also
    --------
    fisk : a special case of either `burr` or ``burr12`` with ``d = 1``
    burr12 : Burr Type XII distribution

    Notes
    -----
    The probability density function for `burr` is:

    .. math::

        f(x, c, d) = c d x^{-c-1} (1+x^{-c})^{-d-1}

    for :math:`x > 0`.

    `burr` takes :math:`c` and :math:`d` as shape parameters.

    This is the PDF corresponding to the third CDF given in Burr's list;
    specifically, it is equation (11) in Burr's paper [1]_.

    %(after_notes)s

    References
    ----------
    .. [1] Burr, I. W. "Cumulative frequency functions", Annals of
       Mathematical Statistics, 13(2), pp 215-232 (1942).

    %(example)s

    """
    _support_mask = rv_continuous._open_support_mask

    def _pdf(self, x, c, d):
        # burr.pdf(x, c, d) = c * d * x**(-c-1) * (1+x**(-c))**(-d-1)
        return c * d * (x**(-c - 1.0)) * ((1 + x**(-c))**(-d - 1.0))

    def _cdf(self, x, c, d):
        return (1 + x**(-c))**(-d)

    def _ppf(self, q, c, d):
        return (q**(-1.0/d) - 1)**(-1.0/c)

    def _munp(self, n, c, d):
        nc = 1. * n / c
        return d * sc.beta(1.0 - nc, d + nc)


burr = burr_gen(a=0.0, name='burr')


class burr12_gen(rv_continuous):
    r"""A Burr (Type XII) continuous random variable.

    %(before_notes)s

    See Also
    --------
    fisk : a special case of either `burr` or ``burr12`` with ``d = 1``
    burr : Burr Type III distribution

    Notes
    -----
    The probability density function for `burr` is:

    .. math::

        f(x, c, d) = c d x^{c-1} (1+x^c)^{-d-1}

    for :math:`x > 0`.

    `burr12` takes :math:`c` and :math:`d` as shape parameters.

    This is the PDF corresponding to the twelfth CDF given in Burr's list;
    specifically, it is equation (20) in Burr's paper [1]_.

    %(after_notes)s

    The Burr type 12 distribution is also sometimes referred to as
    the Singh-Maddala distribution from NIST [2]_.

    References
    ----------
    .. [1] Burr, I. W. "Cumulative frequency functions", Annals of
       Mathematical Statistics, 13(2), pp 215-232 (1942).

    .. [2] http://www.itl.nist.gov/div898/software/dataplot/refman2/auxillar/b12pdf.htm

    %(example)s

    """
    _support_mask = rv_continuous._open_support_mask

    def _pdf(self, x, c, d):
        # burr12.pdf(x, c, d) = c * d * x**(c-1) * (1+x**(c))**(-d-1)
        return np.exp(self._logpdf(x, c, d))

    def _logpdf(self, x, c, d):
        return np.log(c) + np.log(d) + sc.xlogy(c - 1, x) + sc.xlog1py(-d-1, x**c)

    def _cdf(self, x, c, d):
        return -sc.expm1(self._logsf(x, c, d))

    def _logcdf(self, x, c, d):
        return sc.log1p(-(1 + x**c)**(-d))

    def _sf(self, x, c, d):
        return np.exp(self._logsf(x, c, d))

    def _logsf(self, x, c, d):
        return sc.xlog1py(-d, x**c)

    def _ppf(self, q, c, d):
        # The following is an implementation of
        #   ((1 - q)**(-1.0/d) - 1)**(1.0/c)
        # that does a better job handling small values of q.
        return sc.expm1(-1/d * sc.log1p(-q))**(1/c)

    def _munp(self, n, c, d):
        nc = 1. * n / c
        return d * sc.beta(1.0 + nc, d - nc)


burr12 = burr12_gen(a=0.0, name='burr12')


class fisk_gen(burr_gen):
    r"""A Fisk continuous random variable.

    The Fisk distribution is also known as the log-logistic distribution, and
    equals the Burr distribution with ``d == 1``.

    `fisk` takes :math:`c` as a shape parameter.

    %(before_notes)s

    Notes
    -----
    The probability density function for `fisk` is:

    .. math::

        f(x, c) = c x^{-c-1} (1 + x^{-c})^{-2}

    for :math:`x > 0`.

    `fisk` takes :math:`c` as a shape parameters.

    %(after_notes)s

    See Also
    --------
    burr

    %(example)s

    """
    def _pdf(self, x, c):
        # fisk.pdf(x, c) = c * x**(-c-1) * (1 + x**(-c))**(-2)
        return burr_gen._pdf(self, x, c, 1.0)

    def _cdf(self, x, c):
        return burr_gen._cdf(self, x, c, 1.0)

    def _ppf(self, x, c):
        return burr_gen._ppf(self, x, c, 1.0)

    def _munp(self, n, c):
        return burr_gen._munp(self, n, c, 1.0)

    def _entropy(self, c):
        return 2 - np.log(c)


fisk = fisk_gen(a=0.0, name='fisk')


# median = loc
class cauchy_gen(rv_continuous):
    r"""A Cauchy continuous random variable.

    %(before_notes)s

    Notes
    -----
    The probability density function for `cauchy` is:

    .. math::

        f(x) = \frac{1}{\pi (1 + x^2)}

    %(after_notes)s

    %(example)s

    """
    def _pdf(self, x):
        # cauchy.pdf(x) = 1 / (pi * (1 + x**2))
        return 1.0/np.pi/(1.0+x*x)

    def _cdf(self, x):
        return 0.5 + 1.0/np.pi*np.arctan(x)

    def _ppf(self, q):
        return np.tan(np.pi*q-np.pi/2.0)

    def _sf(self, x):
        return 0.5 - 1.0/np.pi*np.arctan(x)

    def _isf(self, q):
        return np.tan(np.pi/2.0-np.pi*q)

    def _stats(self):
        return np.nan, np.nan, np.nan, np.nan

    def _entropy(self):
        return np.log(4*np.pi)

    def _fitstart(self, data, args=None):
        # Initialize ML guesses using quartiles instead of moments.
        p25, p50, p75 = np.percentile(data, [25, 50, 75])
        return p50, (p75 - p25)/2


cauchy = cauchy_gen(name='cauchy')


class chi_gen(rv_continuous):
    r"""A chi continuous random variable.

    %(before_notes)s

    Notes
    -----
    The probability density function for `chi` is:

    .. math::

        f(x, df) = \frac{x^{df-1} \exp(-x^2/2)}{2^{df/2-1} \gamma(df/2)}

    for :math:`x > 0`.

    Special cases of `chi` are:

        - ``chi(1, loc, scale)`` is equivalent to `halfnorm`
        - ``chi(2, 0, scale)`` is equivalent to `rayleigh`
        - ``chi(3, 0, scale)`` is equivalent to `maxwell`

    `chi` takes ``df`` as a shape parameter.

    %(after_notes)s

    %(example)s

    """

    def _rvs(self, df):
        sz, rndm = self._size, self._random_state
        return np.sqrt(chi2.rvs(df, size=sz, random_state=rndm))

    def _pdf(self, x, df):
        #                   x**(df-1) * exp(-x**2/2)
        # chi.pdf(x, df) =  -------------------------
        #                   2**(df/2-1) * gamma(df/2)
        return np.exp(self._logpdf(x, df))

    def _logpdf(self, x, df):
        l = np.log(2) - .5*np.log(2)*df - sc.gammaln(.5*df)
        return l + sc.xlogy(df - 1., x) - .5*x**2

    def _cdf(self, x, df):
        return sc.gammainc(.5*df, .5*x**2)

    def _ppf(self, q, df):
        return np.sqrt(2*sc.gammaincinv(.5*df, q))

    def _stats(self, df):
        mu = np.sqrt(2)*sc.gamma(df/2.0+0.5)/sc.gamma(df/2.0)
        mu2 = df - mu*mu
        g1 = (2*mu**3.0 + mu*(1-2*df))/np.asarray(np.power(mu2, 1.5))
        g2 = 2*df*(1.0-df)-6*mu**4 + 4*mu**2 * (2*df-1)
        g2 /= np.asarray(mu2**2.0)
        return mu, mu2, g1, g2


chi = chi_gen(a=0.0, name='chi')


## Chi-squared (gamma-distributed with loc=0 and scale=2 and shape=df/2)
class chi2_gen(rv_continuous):
    r"""A chi-squared continuous random variable.

    %(before_notes)s

    Notes
    -----
    The probability density function for `chi2` is:

    .. math::

        f(x, df) = \frac{1}{(2 \gamma(df/2)} (x/2)^{df/2-1} \exp(-x/2)

    `chi2` takes ``df`` as a shape parameter.

    %(after_notes)s

    %(example)s

    """
    def _rvs(self, df):
        return self._random_state.chisquare(df, self._size)

    def _pdf(self, x, df):
        # chi2.pdf(x, df) = 1 / (2*gamma(df/2)) * (x/2)**(df/2-1) * exp(-x/2)
        return np.exp(self._logpdf(x, df))

    def _logpdf(self, x, df):
        return sc.xlogy(df/2.-1, x) - x/2. - sc.gammaln(df/2.) - (np.log(2)*df)/2.

    def _cdf(self, x, df):
        return sc.chdtr(df, x)

    def _sf(self, x, df):
        return sc.chdtrc(df, x)

    def _isf(self, p, df):
        return sc.chdtri(df, p)

    def _ppf(self, p, df):
        return self._isf(1.0-p, df)

    def _stats(self, df):
        mu = df
        mu2 = 2*df
        g1 = 2*np.sqrt(2.0/df)
        g2 = 12.0/df
        return mu, mu2, g1, g2


chi2 = chi2_gen(a=0.0, name='chi2')


class cosine_gen(rv_continuous):
    r"""A cosine continuous random variable.

    %(before_notes)s

    Notes
    -----
    The cosine distribution is an approximation to the normal distribution.
    The probability density function for `cosine` is:

    .. math::

        f(x) = \frac{1}{2\pi} (1+\cos(x))

    for :math:`-\pi \le x \le \pi`.

    %(after_notes)s

    %(example)s

    """
    def _pdf(self, x):
        # cosine.pdf(x) = 1/(2*pi) * (1+cos(x))
        return 1.0/2/np.pi*(1+np.cos(x))

    def _cdf(self, x):
        return 1.0/2/np.pi*(np.pi + x + np.sin(x))

    def _stats(self):
        return 0.0, np.pi*np.pi/3.0-2.0, 0.0, -6.0*(np.pi**4-90)/(5.0*(np.pi*np.pi-6)**2)

    def _entropy(self):
        return np.log(4*np.pi)-1.0


cosine = cosine_gen(a=-np.pi, b=np.pi, name='cosine')


class dgamma_gen(rv_continuous):
    r"""A double gamma continuous random variable.

    %(before_notes)s

    Notes
    -----
    The probability density function for `dgamma` is:

    .. math::

        f(x, a) = \frac{1}{2\gamma(a)} |x|^{a-1} \exp(-|x|)

    for :math:`a > 0`.

    `dgamma` takes :math:`a` as a shape parameter.

    %(after_notes)s

    %(example)s

    """
    def _rvs(self, a):
        sz, rndm = self._size, self._random_state
        u = rndm.random_sample(size=sz)
        gm = gamma.rvs(a, size=sz, random_state=rndm)
        return gm * np.where(u >= 0.5, 1, -1)

    def _pdf(self, x, a):
        # dgamma.pdf(x, a) = 1 / (2*gamma(a)) * abs(x)**(a-1) * exp(-abs(x))
        ax = abs(x)
        return 1.0/(2*sc.gamma(a))*ax**(a-1.0) * np.exp(-ax)

    def _logpdf(self, x, a):
        ax = abs(x)
        return sc.xlogy(a - 1.0, ax) - ax - np.log(2) - sc.gammaln(a)

    def _cdf(self, x, a):
        fac = 0.5*sc.gammainc(a, abs(x))
        return np.where(x > 0, 0.5 + fac, 0.5 - fac)

    def _sf(self, x, a):
        fac = 0.5*sc.gammainc(a, abs(x))
        return np.where(x > 0, 0.5-fac, 0.5+fac)

    def _ppf(self, q, a):
        fac = sc.gammainccinv(a, 1-abs(2*q-1))
        return np.where(q > 0.5, fac, -fac)

    def _stats(self, a):
        mu2 = a*(a+1.0)
        return 0.0, mu2, 0.0, (a+2.0)*(a+3.0)/mu2-3.0


dgamma = dgamma_gen(name='dgamma')


class dweibull_gen(rv_continuous):
    r"""A double Weibull continuous random variable.

    %(before_notes)s

    Notes
    -----
    The probability density function for `dweibull` is:

    .. math::

        f(x, c) = c / 2 |x|^{c-1} \exp(-|x|^c)

    `dweibull` takes :math:`d` as a shape parameter.

    %(after_notes)s

    %(example)s

    """
    def _rvs(self, c):
        sz, rndm = self._size, self._random_state
        u = rndm.random_sample(size=sz)
        w = weibull_min.rvs(c, size=sz, random_state=rndm)
        return w * (np.where(u >= 0.5, 1, -1))

    def _pdf(self, x, c):
        # dweibull.pdf(x, c) = c / 2 * abs(x)**(c-1) * exp(-abs(x)**c)
        ax = abs(x)
        Px = c / 2.0 * ax**(c-1.0) * np.exp(-ax**c)
        return Px

    def _logpdf(self, x, c):
        ax = abs(x)
        return np.log(c) - np.log(2.0) + sc.xlogy(c - 1.0, ax) - ax**c

    def _cdf(self, x, c):
        Cx1 = 0.5 * np.exp(-abs(x)**c)
        return np.where(x > 0, 1 - Cx1, Cx1)

    def _ppf(self, q, c):
        fac = 2. * np.where(q <= 0.5, q, 1. - q)
        fac = np.power(-np.log(fac), 1.0 / c)
        return np.where(q > 0.5, fac, -fac)

    def _munp(self, n, c):
        return (1 - (n % 2)) * sc.gamma(1.0 + 1.0 * n / c)

    # since we know that all odd moments are zeros, return them at once.
    # returning Nones from _stats makes the public stats call _munp
    # so overall we're saving one or two gamma function evaluations here.
    def _stats(self, c):
        return 0, None, 0, None


dweibull = dweibull_gen(name='dweibull')


## Exponential (gamma distributed with a=1.0, loc=loc and scale=scale)
class expon_gen(rv_continuous):
    r"""An exponential continuous random variable.

    %(before_notes)s

    Notes
    -----
    The probability density function for `expon` is:

    .. math::

        f(x) = \exp(-x)

    for :math:`x \ge 0`.

    %(after_notes)s

    A common parameterization for `expon` is in terms of the rate parameter
    ``lambda``, such that ``pdf = lambda * exp(-lambda * x)``. This
    parameterization corresponds to using ``scale = 1 / lambda``.

    %(example)s

    """
    def _rvs(self):
        return self._random_state.standard_exponential(self._size)

    def _pdf(self, x):
        # expon.pdf(x) = exp(-x)
        return np.exp(-x)

    def _logpdf(self, x):
        return -x

    def _cdf(self, x):
        return -sc.expm1(-x)

    def _ppf(self, q):
        return -sc.log1p(-q)

    def _sf(self, x):
        return np.exp(-x)

    def _logsf(self, x):
        return -x

    def _isf(self, q):
        return -np.log(q)

    def _stats(self):
        return 1.0, 1.0, 2.0, 6.0

    def _entropy(self):
        return 1.0

    @replace_notes_in_docstring(rv_continuous, notes="""\
        This function uses explicit formulas for the maximum likelihood
        estimation of the exponential distribution parameters, so the
        `optimizer`, `loc` and `scale` keyword arguments are ignored.\n\n""")
    def fit(self, data, *args, **kwds):
        if len(args) > 0:
            raise TypeError("Too many arguments.")

        floc = kwds.pop('floc', None)
        fscale = kwds.pop('fscale', None)

        # Ignore the optimizer-related keyword arguments, if given.
        kwds.pop('loc', None)
        kwds.pop('scale', None)
        kwds.pop('optimizer', None)
        if kwds:
            raise TypeError("Unknown arguments: %s." % kwds)

        if floc is not None and fscale is not None:
            # This check is for consistency with `rv_continuous.fit`.
            raise ValueError("All parameters fixed. There is nothing to "
                             "optimize.")

        data = np.asarray(data)
        data_min = data.min()
        if floc is None:
            # ML estimate of the location is the minimum of the data.
            loc = data_min
        else:
            loc = floc
            if data_min < loc:
                # There are values that are less than the specified loc.
                raise FitDataError("expon", lower=floc, upper=np.inf)

        if fscale is None:
            # ML estimate of the scale is the shifted mean.
            scale = data.mean() - loc
        else:
            scale = fscale

        # We expect the return values to be floating point, so ensure it
        # by explicitly converting to float.
        return float(loc), float(scale)


expon = expon_gen(a=0.0, name='expon')


## Exponentially Modified Normal (exponential distribution
##  convolved with a Normal).
## This is called an exponentially modified gaussian on wikipedia
class exponnorm_gen(rv_continuous):
    r"""An exponentially modified Normal continuous random variable.

    %(before_notes)s

    Notes
    -----
    The probability density function for `exponnorm` is:

    .. math::

        f(x, K) = \frac{1}{2K} \exp(\frac{1}{2 K^2}) \exp(-x / K)
                  \text{erfc}-\frac{x - 1/K}{\sqrt{2}}

    where the shape parameter :math:`K > 0`.

    It can be thought of as the sum of a normally distributed random
    value with mean ``loc`` and sigma ``scale`` and an exponentially
    distributed random number with a pdf proportional to ``exp(-lambda * x)``
    where ``lambda = (K * scale)**(-1)``.

    %(after_notes)s

    An alternative parameterization of this distribution (for example, in
    `Wikipedia <http://en.wikipedia.org/wiki/Exponentially_modified_Gaussian_distribution>`_)
    involves three parameters, :math:`\mu`, :math:`\lambda` and
    :math:`\sigma`.
    In the present parameterization this corresponds to having ``loc`` and
    ``scale`` equal to :math:`\mu` and :math:`\sigma`, respectively, and
    shape parameter :math:`K = 1/\sigma\lambda`.

    .. versionadded:: 0.16.0

    %(example)s

    """
    def _rvs(self, K):
        expval = self._random_state.standard_exponential(self._size) * K
        gval = self._random_state.standard_normal(self._size)
        return expval + gval

    def _pdf(self, x, K):
        # exponnorm.pdf(x, K) =
        #     1/(2*K) exp(1/(2 * K**2)) exp(-x / K) * erfc-(x - 1/K) / sqrt(2))
        invK = 1.0 / K
        exparg = 0.5 * invK**2 - invK * x
        # Avoid overflows; setting np.exp(exparg) to the max float works
        #  all right here
        expval = _lazywhere(exparg < _LOGXMAX, (exparg,), np.exp, _XMAX)
        return 0.5 * invK * expval * sc.erfc(-(x - invK) / np.sqrt(2))

    def _logpdf(self, x, K):
        invK = 1.0 / K
        exparg = 0.5 * invK**2 - invK * x
        return exparg + np.log(0.5 * invK * sc.erfc(-(x - invK) / np.sqrt(2)))

    def _cdf(self, x, K):
        invK = 1.0 / K
        expval = invK * (0.5 * invK - x)
        return _norm_cdf(x) - np.exp(expval) * _norm_cdf(x - invK)

    def _sf(self, x, K):
        invK = 1.0 / K
        expval = invK * (0.5 * invK - x)
        return _norm_cdf(-x) + np.exp(expval) * _norm_cdf(x - invK)

    def _stats(self, K):
        K2 = K * K
        opK2 = 1.0 + K2
        skw = 2 * K**3 * opK2**(-1.5)
        krt = 6.0 * K2 * K2 * opK2**(-2)
        return K, opK2, skw, krt


exponnorm = exponnorm_gen(name='exponnorm')


class exponweib_gen(rv_continuous):
    r"""An exponentiated Weibull continuous random variable.

    %(before_notes)s

    Notes
    -----
    The probability density function for `exponweib` is:

    .. math::

        f(x, a, c) = a c (1-\exp(-x^c))^{a-1} \exp(-x^c) x^{c-1}

    for :math:`x > 0`, :math:`a > 0`, :math:`c > 0`.

    `exponweib` takes :math:`a` and :math:`c` as shape parameters.

    %(after_notes)s

    %(example)s

    """
    def _pdf(self, x, a, c):
        # exponweib.pdf(x, a, c) =
        #     a * c * (1-exp(-x**c))**(a-1) * exp(-x**c)*x**(c-1)
        return np.exp(self._logpdf(x, a, c))

    def _logpdf(self, x, a, c):
        negxc = -x**c
        exm1c = -sc.expm1(negxc)
        logp = (np.log(a) + np.log(c) + sc.xlogy(a - 1.0, exm1c) +
                negxc + sc.xlogy(c - 1.0, x))
        return logp

    def _cdf(self, x, a, c):
        exm1c = -sc.expm1(-x**c)
        return exm1c**a

    def _ppf(self, q, a, c):
        return (-sc.log1p(-q**(1.0/a)))**np.asarray(1.0/c)


exponweib = exponweib_gen(a=0.0, name='exponweib')


class exponpow_gen(rv_continuous):
    r"""An exponential power continuous random variable.

    %(before_notes)s

    Notes
    -----
    The probability density function for `exponpow` is:

    .. math::

        f(x, b) = b x^{b-1} \exp(1 + x^b - \exp(x^b))

    for :math:`x \ge 0`, :math:`b > 0``.  Note that this is a different
    distribution from the exponential power distribution that is also known
    under the names "generalized normal" or "generalized Gaussian".

    `exponpow` takes :math:`b` as a shape parameter.

    %(after_notes)s

    References
    ----------
    http://www.math.wm.edu/~leemis/chart/UDR/PDFs/Exponentialpower.pdf

    %(example)s

    """
    def _pdf(self, x, b):
        # exponpow.pdf(x, b) = b * x**(b-1) * exp(1 + x**b - exp(x**b))
        return np.exp(self._logpdf(x, b))

    def _logpdf(self, x, b):
        xb = x**b
        f = 1 + np.log(b) + sc.xlogy(b - 1.0, x) + xb - np.exp(xb)
        return f

    def _cdf(self, x, b):
        return -sc.expm1(-sc.expm1(x**b))

    def _sf(self, x, b):
        return np.exp(-sc.expm1(x**b))

    def _isf(self, x, b):
        return (sc.log1p(-np.log(x)))**(1./b)

    def _ppf(self, q, b):
        return pow(sc.log1p(-sc.log1p(-q)), 1.0/b)


exponpow = exponpow_gen(a=0.0, name='exponpow')


class fatiguelife_gen(rv_continuous):
    r"""A fatigue-life (Birnbaum-Saunders) continuous random variable.

    %(before_notes)s

    Notes
    -----
    The probability density function for `fatiguelife` is:

    .. math::

        f(x, c) = \frac{x+1}{ 2c\sqrt{2\pi x^3} \exp(-\frac{(x-1)^2}{2x c^2}}

    for :math:`x > 0`.

    `fatiguelife` takes :math:`c` as a shape parameter.

    %(after_notes)s

    References
    ----------
    .. [1] "Birnbaum-Saunders distribution",
           http://en.wikipedia.org/wiki/Birnbaum-Saunders_distribution

    %(example)s

    """
    _support_mask = rv_continuous._open_support_mask

    def _rvs(self, c):
        z = self._random_state.standard_normal(self._size)
        x = 0.5*c*z
        x2 = x*x
        t = 1.0 + 2*x2 + 2*x*np.sqrt(1 + x2)
        return t

    def _pdf(self, x, c):
        # fatiguelife.pdf(x, c) =
        #     (x+1) / (2*c*sqrt(2*pi*x**3)) * exp(-(x-1)**2/(2*x*c**2))
        return np.exp(self._logpdf(x, c))

    def _logpdf(self, x, c):
        return (np.log(x+1) - (x-1)**2 / (2.0*x*c**2) - np.log(2*c) -
                0.5*(np.log(2*np.pi) + 3*np.log(x)))

    def _cdf(self, x, c):
        return _norm_cdf(1.0 / c * (np.sqrt(x) - 1.0/np.sqrt(x)))

    def _ppf(self, q, c):
        tmp = c*sc.ndtri(q)
        return 0.25 * (tmp + np.sqrt(tmp**2 + 4))**2

    def _stats(self, c):
        # NB: the formula for kurtosis in wikipedia seems to have an error:
        # it's 40, not 41. At least it disagrees with the one from Wolfram
        # Alpha.  And the latter one, below, passes the tests, while the wiki
        # one doesn't So far I didn't have the guts to actually check the
        # coefficients from the expressions for the raw moments.
        c2 = c*c
        mu = c2 / 2.0 + 1.0
        den = 5.0 * c2 + 4.0
        mu2 = c2*den / 4.0
        g1 = 4 * c * (11*c2 + 6.0) / np.power(den, 1.5)
        g2 = 6 * c2 * (93*c2 + 40.0) / den**2.0
        return mu, mu2, g1, g2


fatiguelife = fatiguelife_gen(a=0.0, name='fatiguelife')


class foldcauchy_gen(rv_continuous):
    r"""A folded Cauchy continuous random variable.

    %(before_notes)s

    Notes
    -----
    The probability density function for `foldcauchy` is:

    .. math::

        f(x, c) = \frac{1}{\pi (1+(x-c)^2)} + \frac{1}{\pi (1+(x+c)^2)}

    for :math:`x \ge 0``.

    `foldcauchy` takes :math:`c` as a shape parameter.

    %(example)s

    """
    def _rvs(self, c):
        return abs(cauchy.rvs(loc=c, size=self._size,
                              random_state=self._random_state))

    def _pdf(self, x, c):
        # foldcauchy.pdf(x, c) = 1/(pi*(1+(x-c)**2)) + 1/(pi*(1+(x+c)**2))
        return 1.0/np.pi*(1.0/(1+(x-c)**2) + 1.0/(1+(x+c)**2))

    def _cdf(self, x, c):
        return 1.0/np.pi*(np.arctan(x-c) + np.arctan(x+c))

    def _stats(self, c):
        return np.inf, np.inf, np.nan, np.nan


foldcauchy = foldcauchy_gen(a=0.0, name='foldcauchy')


class f_gen(rv_continuous):
    r"""An F continuous random variable.

    %(before_notes)s

    Notes
    -----
    The probability density function for `f` is:

    .. math::

        f(x, df_1, df_2) = \frac{df_2^{df_2/2} df_1^{df_1/2} x^{df_1 / 2-1}}
                                {(df_2+df_1 x)^{(df_1+df_2)/2}
                                 B(df_1/2, df_2/2)}

    for :math:`x > 0`.

    `f` takes ``dfn`` and ``dfd`` as shape parameters.

    %(after_notes)s

    %(example)s

    """
    def _rvs(self, dfn, dfd):
        return self._random_state.f(dfn, dfd, self._size)

    def _pdf(self, x, dfn, dfd):
        #                      df2**(df2/2) * df1**(df1/2) * x**(df1/2-1)
        # F.pdf(x, df1, df2) = --------------------------------------------
        #                      (df2+df1*x)**((df1+df2)/2) * B(df1/2, df2/2)
        return np.exp(self._logpdf(x, dfn, dfd))

    def _logpdf(self, x, dfn, dfd):
        n = 1.0 * dfn
        m = 1.0 * dfd
        lPx = m/2 * np.log(m) + n/2 * np.log(n) + (n/2 - 1) * np.log(x)
        lPx -= ((n+m)/2) * np.log(m + n*x) + sc.betaln(n/2, m/2)
        return lPx

    def _cdf(self, x, dfn, dfd):
        return sc.fdtr(dfn, dfd, x)

    def _sf(self, x, dfn, dfd):
        return sc.fdtrc(dfn, dfd, x)

    def _ppf(self, q, dfn, dfd):
        return sc.fdtri(dfn, dfd, q)

    def _stats(self, dfn, dfd):
        v1, v2 = 1. * dfn, 1. * dfd
        v2_2, v2_4, v2_6, v2_8 = v2 - 2., v2 - 4., v2 - 6., v2 - 8.

        mu = _lazywhere(
            v2 > 2, (v2, v2_2),
            lambda v2, v2_2: v2 / v2_2,
            np.inf)

        mu2 = _lazywhere(
            v2 > 4, (v1, v2, v2_2, v2_4),
            lambda v1, v2, v2_2, v2_4:
            2 * v2 * v2 * (v1 + v2_2) / (v1 * v2_2**2 * v2_4),
            np.inf)

        g1 = _lazywhere(
            v2 > 6, (v1, v2_2, v2_4, v2_6),
            lambda v1, v2_2, v2_4, v2_6:
            (2 * v1 + v2_2) / v2_6 * np.sqrt(v2_4 / (v1 * (v1 + v2_2))),
            np.nan)
        g1 *= np.sqrt(8.)

        g2 = _lazywhere(
            v2 > 8, (g1, v2_6, v2_8),
            lambda g1, v2_6, v2_8: (8 + g1 * g1 * v2_6) / v2_8,
            np.nan)
        g2 *= 3. / 2.

        return mu, mu2, g1, g2


f = f_gen(a=0.0, name='f')


## Folded Normal
##   abs(Z) where (Z is normal with mu=L and std=S so that c=abs(L)/S)
##
##  note: regress docs have scale parameter correct, but first parameter
##    he gives is a shape parameter A = c * scale

##  Half-normal is folded normal with shape-parameter c=0.

class foldnorm_gen(rv_continuous):
    r"""A folded normal continuous random variable.

    %(before_notes)s

    Notes
    -----
    The probability density function for `foldnorm` is:

    .. math::

        f(x, c) = \sqrt{2/\pi} cosh(c x) \exp(-\frac{x^2+c^2}{2})

    for :math:`c \ge 0`.

    `foldnorm` takes :math:`c` as a shape parameter.

    %(after_notes)s

    %(example)s

    """
    def _argcheck(self, c):
        return c >= 0

    def _rvs(self, c):
        return abs(self._random_state.standard_normal(self._size) + c)

    def _pdf(self, x, c):
        # foldnormal.pdf(x, c) = sqrt(2/pi) * cosh(c*x) * exp(-(x**2+c**2)/2)
        return _norm_pdf(x + c) + _norm_pdf(x-c)

    def _cdf(self, x, c):
        return _norm_cdf(x-c) + _norm_cdf(x+c) - 1.0

    def _stats(self, c):
        # Regina C. Elandt, Technometrics 3, 551 (1961)
        # http://www.jstor.org/stable/1266561
        #
        c2 = c*c
        expfac = np.exp(-0.5*c2) / np.sqrt(2.*np.pi)

        mu = 2.*expfac + c * sc.erf(c/np.sqrt(2))
        mu2 = c2 + 1 - mu*mu

        g1 = 2. * (mu*mu*mu - c2*mu - expfac)
        g1 /= np.power(mu2, 1.5)

        g2 = c2 * (c2 + 6.) + 3 + 8.*expfac*mu
        g2 += (2. * (c2 - 3.) - 3. * mu**2) * mu**2
        g2 = g2 / mu2**2.0 - 3.

        return mu, mu2, g1, g2


foldnorm = foldnorm_gen(a=0.0, name='foldnorm')


class weibull_min_gen(rv_continuous):
    r"""Weibull minimum continuous random variable.

    %(before_notes)s

    See Also
    --------
    weibull_max

    Notes
    -----
    The probability density function for `weibull_min` is:

    .. math::

        f(x, c) = c x^{c-1} \exp(-x^c)

    for :math:`x > 0`, :math:`c > 0`.

    `weibull_min` takes ``c`` as a shape parameter.

    %(after_notes)s

    %(example)s

    """

    def _pdf(self, x, c):
        # frechet_r.pdf(x, c) = c * x**(c-1) * exp(-x**c)
        return c*pow(x, c-1)*np.exp(-pow(x, c))

    def _logpdf(self, x, c):
        return np.log(c) + sc.xlogy(c - 1, x) - pow(x, c)

    def _cdf(self, x, c):
        return -sc.expm1(-pow(x, c))

    def _sf(self, x, c):
        return np.exp(-pow(x, c))

    def _logsf(self, x, c):
        return -pow(x, c)

    def _ppf(self, q, c):
        return pow(-sc.log1p(-q), 1.0/c)

    def _munp(self, n, c):
        return sc.gamma(1.0+n*1.0/c)

    def _entropy(self, c):
        return -_EULER / c - np.log(c) + _EULER + 1


weibull_min = weibull_min_gen(a=0.0, name='weibull_min')


class weibull_max_gen(rv_continuous):
    r"""Weibull maximum continuous random variable.

    %(before_notes)s

    See Also
    --------
    weibull_min

    Notes
    -----
    The probability density function for `weibull_max` is:

    .. math::

        f(x, c) = c (-x)^{c-1} \exp(-(-x)^c)

    for :math:`x < 0`, :math:`c > 0`.

    `weibull_max` takes ``c`` as a shape parameter.

    %(after_notes)s

    %(example)s

    """
    def _pdf(self, x, c):
        # frechet_l.pdf(x, c) = c * (-x)**(c-1) * exp(-(-x)**c)
        return c*pow(-x, c-1)*np.exp(-pow(-x, c))

    def _logpdf(self, x, c):
        return np.log(c) + sc.xlogy(c-1, -x) - pow(-x, c)

    def _cdf(self, x, c):
        return np.exp(-pow(-x, c))

    def _logcdf(self, x, c):
        return -pow(-x, c)

    def _sf(self, x, c):
        return -sc.expm1(-pow(-x, c))

    def _ppf(self, q, c):
        return -pow(-np.log(q), 1.0/c)

    def _munp(self, n, c):
        val = sc.gamma(1.0+n*1.0/c)
        if int(n) % 2:
            sgn = -1
        else:
            sgn = 1
        return sgn * val

    def _entropy(self, c):
        return -_EULER / c - np.log(c) + _EULER + 1


weibull_max = weibull_max_gen(b=0.0, name='weibull_max')

# Public methods to be deprecated in frechet_r and frechet_l:
# ['__call__', 'cdf', 'entropy', 'expect', 'fit', 'fit_loc_scale', 'freeze',
#  'interval', 'isf', 'logcdf', 'logpdf', 'logsf', 'mean', 'median', 'moment',
#  'nnlf', 'pdf', 'ppf', 'rvs', 'sf', 'stats', 'std', 'var']

_frechet_r_deprec_msg = """\
The distribution `frechet_r` is a synonym for `weibull_min`; this historical
usage is deprecated because of possible confusion with the (quite different)
Frechet distribution.  To preserve the existing behavior of the program, use
`scipy.stats.weibull_min`.  For the Frechet distribution (i.e. the Type II
extreme value distribution), use `scipy.stats.invweibull`."""

class frechet_r_gen(weibull_min_gen):

    @np.deprecate(old_name='frechet_r', message=_frechet_r_deprec_msg)
    def __call__(self, *args, **kwargs):
        return weibull_min_gen.__call__(self, *args, **kwargs)

    @np.deprecate(old_name='frechet_r', message=_frechet_r_deprec_msg)
    def cdf(self, *args, **kwargs):
        return weibull_min_gen.cdf(self, *args, **kwargs)

    @np.deprecate(old_name='frechet_r', message=_frechet_r_deprec_msg)
    def entropy(self, *args, **kwargs):
        return weibull_min_gen.entropy(self, *args, **kwargs)

    @np.deprecate(old_name='frechet_r', message=_frechet_r_deprec_msg)
    def expect(self, *args, **kwargs):
        return weibull_min_gen.expect(self, *args, **kwargs)

    @np.deprecate(old_name='frechet_r', message=_frechet_r_deprec_msg)
    def fit(self, *args, **kwargs):
        return weibull_min_gen.fit(self, *args, **kwargs)

    @np.deprecate(old_name='frechet_r', message=_frechet_r_deprec_msg)
    def fit_loc_scale(self, *args, **kwargs):
        return weibull_min_gen.fit_loc_scale(self, *args, **kwargs)

    @np.deprecate(old_name='frechet_r', message=_frechet_r_deprec_msg)
    def freeze(self, *args, **kwargs):
        return weibull_min_gen.freeze(self, *args, **kwargs)

    @np.deprecate(old_name='frechet_r', message=_frechet_r_deprec_msg)
    def interval(self, *args, **kwargs):
        return weibull_min_gen.interval(self, *args, **kwargs)

    @np.deprecate(old_name='frechet_r', message=_frechet_r_deprec_msg)
    def isf(self, *args, **kwargs):
        return weibull_min_gen.isf(self, *args, **kwargs)

    @np.deprecate(old_name='frechet_r', message=_frechet_r_deprec_msg)
    def logcdf(self, *args, **kwargs):
        return weibull_min_gen.logcdf(self, *args, **kwargs)

    @np.deprecate(old_name='frechet_r', message=_frechet_r_deprec_msg)
    def logpdf(self, *args, **kwargs):
        return weibull_min_gen.logpdf(self, *args, **kwargs)

    @np.deprecate(old_name='frechet_r', message=_frechet_r_deprec_msg)
    def logsf(self, *args, **kwargs):
        return weibull_min_gen.logsf(self, *args, **kwargs)

    @np.deprecate(old_name='frechet_r', message=_frechet_r_deprec_msg)
    def mean(self, *args, **kwargs):
        return weibull_min_gen.mean(self, *args, **kwargs)

    @np.deprecate(old_name='frechet_r', message=_frechet_r_deprec_msg)
    def median(self, *args, **kwargs):
        return weibull_min_gen.median(self, *args, **kwargs)

    @np.deprecate(old_name='frechet_r', message=_frechet_r_deprec_msg)
    def moment(self, *args, **kwargs):
        return weibull_min_gen.moment(self, *args, **kwargs)

    @np.deprecate(old_name='frechet_r', message=_frechet_r_deprec_msg)
    def nnlf(self, *args, **kwargs):
        return weibull_min_gen.nnlf(self, *args, **kwargs)

    @np.deprecate(old_name='frechet_r', message=_frechet_r_deprec_msg)
    def pdf(self, *args, **kwargs):
        return weibull_min_gen.pdf(self, *args, **kwargs)

    @np.deprecate(old_name='frechet_r', message=_frechet_r_deprec_msg)
    def ppf(self, *args, **kwargs):
        return weibull_min_gen.ppf(self, *args, **kwargs)

    @np.deprecate(old_name='frechet_r', message=_frechet_r_deprec_msg)
    def rvs(self, *args, **kwargs):
        return weibull_min_gen.rvs(self, *args, **kwargs)

    @np.deprecate(old_name='frechet_r', message=_frechet_r_deprec_msg)
    def sf(self, *args, **kwargs):
        return weibull_min_gen.sf(self, *args, **kwargs)

    @np.deprecate(old_name='frechet_r', message=_frechet_r_deprec_msg)
    def stats(self, *args, **kwargs):
        return weibull_min_gen.stats(self, *args, **kwargs)

    @np.deprecate(old_name='frechet_r', message=_frechet_r_deprec_msg)
    def std(self, *args, **kwargs):
        return weibull_min_gen.std(self, *args, **kwargs)

    @np.deprecate(old_name='frechet_r', message=_frechet_r_deprec_msg)
    def var(self, *args, **kwargs):
        return weibull_min_gen.var(self, *args, **kwargs)


frechet_r = frechet_r_gen(a=0.0, name='frechet_r')


_frechet_l_deprec_msg = """\
The distribution `frechet_l` is a synonym for `weibull_max`; this historical
usage is deprecated because of possible confusion with the (quite different)
Frechet distribution.  To preserve the existing behavior of the program, use
`scipy.stats.weibull_max`.  For the Frechet distribution (i.e. the Type II
extreme value distribution), use `scipy.stats.invweibull`."""

class frechet_l_gen(weibull_max_gen):

    @np.deprecate(old_name='frechet_l', message=_frechet_l_deprec_msg)
    def __call__(self, *args, **kwargs):
        return weibull_max_gen.__call__(self, *args, **kwargs)

    @np.deprecate(old_name='frechet_l', message=_frechet_l_deprec_msg)
    def cdf(self, *args, **kwargs):
        return weibull_max_gen.cdf(self, *args, **kwargs)

    @np.deprecate(old_name='frechet_l', message=_frechet_l_deprec_msg)
    def entropy(self, *args, **kwargs):
        return weibull_max_gen.entropy(self, *args, **kwargs)

    @np.deprecate(old_name='frechet_l', message=_frechet_l_deprec_msg)
    def expect(self, *args, **kwargs):
        return weibull_max_gen.expect(self, *args, **kwargs)

    @np.deprecate(old_name='frechet_l', message=_frechet_l_deprec_msg)
    def fit(self, *args, **kwargs):
        return weibull_max_gen.fit(self, *args, **kwargs)

    @np.deprecate(old_name='frechet_l', message=_frechet_l_deprec_msg)
    def fit_loc_scale(self, *args, **kwargs):
        return weibull_max_gen.fit_loc_scale(self, *args, **kwargs)

    @np.deprecate(old_name='frechet_l', message=_frechet_l_deprec_msg)
    def freeze(self, *args, **kwargs):
        return weibull_max_gen.freeze(self, *args, **kwargs)

    @np.deprecate(old_name='frechet_l', message=_frechet_l_deprec_msg)
    def interval(self, *args, **kwargs):
        return weibull_max_gen.interval(self, *args, **kwargs)

    @np.deprecate(old_name='frechet_l', message=_frechet_l_deprec_msg)
    def isf(self, *args, **kwargs):
        return weibull_max_gen.isf(self, *args, **kwargs)

    @np.deprecate(old_name='frechet_l', message=_frechet_l_deprec_msg)
    def logcdf(self, *args, **kwargs):
        return weibull_max_gen.logcdf(self, *args, **kwargs)

    @np.deprecate(old_name='frechet_l', message=_frechet_l_deprec_msg)
    def logpdf(self, *args, **kwargs):
        return weibull_max_gen.logpdf(self, *args, **kwargs)

    @np.deprecate(old_name='frechet_l', message=_frechet_l_deprec_msg)
    def logsf(self, *args, **kwargs):
        return weibull_max_gen.logsf(self, *args, **kwargs)

    @np.deprecate(old_name='frechet_l', message=_frechet_l_deprec_msg)
    def mean(self, *args, **kwargs):
        return weibull_max_gen.mean(self, *args, **kwargs)

    @np.deprecate(old_name='frechet_l', message=_frechet_l_deprec_msg)
    def median(self, *args, **kwargs):
        return weibull_max_gen.median(self, *args, **kwargs)

    @np.deprecate(old_name='frechet_l', message=_frechet_l_deprec_msg)
    def moment(self, *args, **kwargs):
        return weibull_max_gen.moment(self, *args, **kwargs)

    @np.deprecate(old_name='frechet_l', message=_frechet_l_deprec_msg)
    def nnlf(self, *args, **kwargs):
        return weibull_max_gen.nnlf(self, *args, **kwargs)

    @np.deprecate(old_name='frechet_l', message=_frechet_l_deprec_msg)
    def pdf(self, *args, **kwargs):
        return weibull_max_gen.pdf(self, *args, **kwargs)

    @np.deprecate(old_name='frechet_l', message=_frechet_l_deprec_msg)
    def ppf(self, *args, **kwargs):
        return weibull_max_gen.ppf(self, *args, **kwargs)

    @np.deprecate(old_name='frechet_l', message=_frechet_l_deprec_msg)
    def rvs(self, *args, **kwargs):
        return weibull_max_gen.rvs(self, *args, **kwargs)

    @np.deprecate(old_name='frechet_l', message=_frechet_l_deprec_msg)
    def sf(self, *args, **kwargs):
        return weibull_max_gen.sf(self, *args, **kwargs)

    @np.deprecate(old_name='frechet_l', message=_frechet_l_deprec_msg)
    def stats(self, *args, **kwargs):
        return weibull_max_gen.stats(self, *args, **kwargs)

    @np.deprecate(old_name='frechet_l', message=_frechet_l_deprec_msg)
    def std(self, *args, **kwargs):
        return weibull_max_gen.std(self, *args, **kwargs)

    @np.deprecate(old_name='frechet_l', message=_frechet_l_deprec_msg)
    def var(self, *args, **kwargs):
        return weibull_max_gen.var(self, *args, **kwargs)


frechet_l = frechet_l_gen(b=0.0, name='frechet_l')


class genlogistic_gen(rv_continuous):
    r"""A generalized logistic continuous random variable.

    %(before_notes)s

    Notes
    -----
    The probability density function for `genlogistic` is:

    .. math::

        f(x, c) = c \frac{\exp(-x)}
                         {(1 + \exp(-x))^{c+1}}

    for :math:`x > 0`, :math:`c > 0`.

    `genlogistic` takes :math:`c` as a shape parameter.

    %(after_notes)s

    %(example)s

    """
    def _pdf(self, x, c):
        # genlogistic.pdf(x, c) = c * exp(-x) / (1 + exp(-x))**(c+1)
        return np.exp(self._logpdf(x, c))

    def _logpdf(self, x, c):
        return np.log(c) - x - (c+1.0)*sc.log1p(np.exp(-x))

    def _cdf(self, x, c):
        Cx = (1+np.exp(-x))**(-c)
        return Cx

    def _ppf(self, q, c):
        vals = -np.log(pow(q, -1.0/c)-1)
        return vals

    def _stats(self, c):
        mu = _EULER + sc.psi(c)
        mu2 = np.pi*np.pi/6.0 + sc.zeta(2, c)
        g1 = -2*sc.zeta(3, c) + 2*_ZETA3
        g1 /= np.power(mu2, 1.5)
        g2 = np.pi**4/15.0 + 6*sc.zeta(4, c)
        g2 /= mu2**2.0
        return mu, mu2, g1, g2


genlogistic = genlogistic_gen(name='genlogistic')


class genpareto_gen(rv_continuous):
    r"""A generalized Pareto continuous random variable.

    %(before_notes)s

    Notes
    -----
    The probability density function for `genpareto` is:

    .. math::

        f(x, c) = (1 + c x)^{-1 - 1/c}

    defined for :math:`x \ge 0` if :math:`c \ge 0`, and for
    :math:`0 \le x \le -1/c` if :math:`c < 0`.

    `genpareto` takes :math:`c` as a shape parameter.

    For ``c == 0``, `genpareto` reduces to the exponential
    distribution, `expon`:

    .. math::

        f(x, c=0) = \exp(-x)

    For ``c == -1``, `genpareto` is uniform on ``[0, 1]``:

    .. math::

        f(x, c=-1) = x

    %(after_notes)s

    %(example)s

    """
    def _argcheck(self, c):
        c = np.asarray(c)
        self.b = _lazywhere(c < 0, (c,),
                            lambda c: -1. / c,
                            np.inf)
        return True

    def _pdf(self, x, c):
        # genpareto.pdf(x, c) = (1 + c * x)**(-1 - 1/c)
        return np.exp(self._logpdf(x, c))

    def _logpdf(self, x, c):
        return _lazywhere((x == x) & (c != 0), (x, c),
                          lambda x, c: -sc.xlog1py(c + 1., c*x) / c,
                          -x)

    def _cdf(self, x, c):
        return -sc.inv_boxcox1p(-x, -c)

    def _sf(self, x, c):
        return sc.inv_boxcox(-x, -c)

    def _logsf(self, x, c):
        return _lazywhere((x == x) & (c != 0), (x, c),
                          lambda x, c: -sc.log1p(c*x) / c,
                          -x)

    def _ppf(self, q, c):
        return -sc.boxcox1p(-q, -c)

    def _isf(self, q, c):
        return -sc.boxcox(q, -c)

    def _munp(self, n, c):
        def __munp(n, c):
            val = 0.0
            k = np.arange(0, n + 1)
            for ki, cnk in zip(k, sc.comb(n, k)):
                val = val + cnk * (-1) ** ki / (1.0 - c * ki)
            return np.where(c * n < 1, val * (-1.0 / c) ** n, np.inf)
        return _lazywhere(c != 0, (c,),
                          lambda c: __munp(n, c),
                          sc.gamma(n + 1))

    def _entropy(self, c):
        return 1. + c


genpareto = genpareto_gen(a=0.0, name='genpareto')


class genexpon_gen(rv_continuous):
    r"""A generalized exponential continuous random variable.

    %(before_notes)s

    Notes
    -----
    The probability density function for `genexpon` is:

    .. math::

        f(x, a, b, c) = (a + b (1 - \exp(-c x)))
                        \exp(-a x - b x + \frac{b}{c}  (1-\exp(-c x)))

    for :math:`x \ge 0`, :math:`a, b, c > 0`.

    `genexpon` takes :math:`a`, :math:`b` and :math:`c` as shape parameters.

    %(after_notes)s

    References
    ----------
    H.K. Ryu, "An Extension of Marshall and Olkin's Bivariate Exponential
    Distribution", Journal of the American Statistical Association, 1993.

    N. Balakrishnan, "The Exponential Distribution: Theory, Methods and
    Applications", Asit P. Basu.

    %(example)s

    """
    def _pdf(self, x, a, b, c):
        # genexpon.pdf(x, a, b, c) = (a + b * (1 - exp(-c*x))) * \
        #                            exp(-a*x - b*x + b/c * (1-exp(-c*x)))
        return (a + b*(-sc.expm1(-c*x)))*np.exp((-a-b)*x +
                                                b*(-sc.expm1(-c*x))/c)

    def _cdf(self, x, a, b, c):
        return -sc.expm1((-a-b)*x + b*(-sc.expm1(-c*x))/c)

    def _logpdf(self, x, a, b, c):
        return np.log(a+b*(-sc.expm1(-c*x))) + (-a-b)*x+b*(-sc.expm1(-c*x))/c


genexpon = genexpon_gen(a=0.0, name='genexpon')


class genextreme_gen(rv_continuous):
    r"""A generalized extreme value continuous random variable.

    %(before_notes)s

    See Also
    --------
    gumbel_r

    Notes
    -----
    For :math:`c=0`, `genextreme` is equal to `gumbel_r`.
    The probability density function for `genextreme` is:

    .. math::

        f(x, c) = \begin{cases}
                    \exp(-\exp(-x)) \exp(-x)              &\text{for } c = 0\\
                    \exp(-(1-c x)^{1/c}) (1-c x)^{1/c-1}  &\text{for }
                                                            x \le 1/c, c > 0
                  \end{cases}


    Note that several sources and software packages use the opposite
    convention for the sign of the shape parameter :math:`c`.

    `genextreme` takes :math:`c` as a shape parameter.

    %(after_notes)s

    %(example)s

    """
    def _argcheck(self, c):
        self.b = np.where(c > 0, 1.0 / np.maximum(c, _XMIN), np.inf)
        self.a = np.where(c < 0, 1.0 / np.minimum(c, -_XMIN), -np.inf)
        return np.where(abs(c) == np.inf, 0, 1)

    def _loglogcdf(self, x, c):
        return _lazywhere((x == x) & (c != 0), (x, c),
                          lambda x, c: sc.log1p(-c*x)/c, -x)

    def _pdf(self, x, c):
        # genextreme.pdf(x, c) =
        #     exp(-exp(-x))*exp(-x),                    for c==0
        #     exp(-(1-c*x)**(1/c))*(1-c*x)**(1/c-1),    for x \le 1/c, c > 0
        return np.exp(self._logpdf(x, c))

    def _logpdf(self, x, c):
        cx = _lazywhere((x == x) & (c != 0), (x, c), lambda x, c: c*x, 0.0)
        logex2 = sc.log1p(-cx)
        logpex2 = self._loglogcdf(x, c)
        pex2 = np.exp(logpex2)
        # Handle special cases
        np.putmask(logpex2, (c == 0) & (x == -np.inf), 0.0)
        logpdf = np.where((cx == 1) | (cx == -np.inf),
                          -np.inf,
                          -pex2+logpex2-logex2)
        np.putmask(logpdf, (c == 1) & (x == 1), 0.0)
        return logpdf

    def _logcdf(self, x, c):
        return -np.exp(self._loglogcdf(x, c))

    def _cdf(self, x, c):
        return np.exp(self._logcdf(x, c))

    def _sf(self, x, c):
        return -sc.expm1(self._logcdf(x, c))

    def _ppf(self, q, c):
        x = -np.log(-np.log(q))
        return _lazywhere((x == x) & (c != 0), (x, c),
                          lambda x, c: -sc.expm1(-c * x) / c, x)

    def _isf(self, q, c):
        x = -np.log(-sc.log1p(-q))
        return _lazywhere((x == x) & (c != 0), (x, c),
                          lambda x, c: -sc.expm1(-c * x) / c, x)

    def _stats(self, c):
        g = lambda n: sc.gamma(n*c + 1)
        g1 = g(1)
        g2 = g(2)
        g3 = g(3)
        g4 = g(4)
        g2mg12 = np.where(abs(c) < 1e-7, (c*np.pi)**2.0/6.0, g2-g1**2.0)
        gam2k = np.where(abs(c) < 1e-7, np.pi**2.0/6.0,
                         sc.expm1(sc.gammaln(2.0*c+1.0)-2*sc.gammaln(c + 1.0))/c**2.0)
        eps = 1e-14
        gamk = np.where(abs(c) < eps, -_EULER, sc.expm1(sc.gammaln(c + 1))/c)

        m = np.where(c < -1.0, np.nan, -gamk)
        v = np.where(c < -0.5, np.nan, g1**2.0*gam2k)

        # skewness
        sk1 = _lazywhere(c >= -1./3,
                         (c, g1, g2, g3, g2mg12),
                         lambda c, g1, g2, g3, g2gm12:
                             np.sign(c)*(-g3 + (g2 + 2*g2mg12)*g1)/g2mg12**1.5,
                         fillvalue=np.nan)
        sk = np.where(abs(c) <= eps**0.29, 12*np.sqrt(6)*_ZETA3/np.pi**3, sk1)

        # kurtosis
        ku1 = _lazywhere(c >= -1./4,
                         (g1, g2, g3, g4, g2mg12),
                         lambda g1, g2, g3, g4, g2mg12:
                             (g4 + (-4*g3 + 3*(g2 + g2mg12)*g1)*g1)/g2mg12**2,
                         fillvalue=np.nan)
        ku = np.where(abs(c) <= (eps)**0.23, 12.0/5.0, ku1-3.0)
        return m, v, sk, ku

    def _fitstart(self, data):
        # This is better than the default shape of (1,).
        g = _skew(data)
        if g < 0:
            a = 0.5
        else:
            a = -0.5
        return super(genextreme_gen, self)._fitstart(data, args=(a,))

    def _munp(self, n, c):
        k = np.arange(0, n+1)
        vals = 1.0/c**n * np.sum(
            sc.comb(n, k) * (-1)**k * sc.gamma(c*k + 1),
            axis=0)
        return np.where(c*n > -1, vals, np.inf)

    def _entropy(self, c):
        return _EULER*(1 - c) + 1


genextreme = genextreme_gen(name='genextreme')


def _digammainv(y):
    # Inverse of the digamma function (real positive arguments only).
    # This function is used in the `fit` method of `gamma_gen`.
    # The function uses either optimize.fsolve or optimize.newton
    # to solve `sc.digamma(x) - y = 0`.  There is probably room for
    # improvement, but currently it works over a wide range of y:
    #    >>> y = 64*np.random.randn(1000000)
    #    >>> y.min(), y.max()
    #    (-311.43592651416662, 351.77388222276869)
    #    x = [_digammainv(t) for t in y]
    #    np.abs(sc.digamma(x) - y).max()
    #    1.1368683772161603e-13
    #
    _em = 0.5772156649015328606065120
    func = lambda x: sc.digamma(x) - y
    if y > -0.125:
        x0 = np.exp(y) + 0.5
        if y < 10:
            # Some experimentation shows that newton reliably converges
            # must faster than fsolve in this y range.  For larger y,
            # newton sometimes fails to converge.
            value = optimize.newton(func, x0, tol=1e-10)
            return value
    elif y > -3:
        x0 = np.exp(y/2.332) + 0.08661
    else:
        x0 = 1.0 / (-y - _em)

    value, info, ier, mesg = optimize.fsolve(func, x0, xtol=1e-11,
                                             full_output=True)
    if ier != 1:
        raise RuntimeError("_digammainv: fsolve failed, y = %r" % y)

    return value[0]


## Gamma (Use MATLAB and MATHEMATICA (b=theta=scale, a=alpha=shape) definition)

## gamma(a, loc, scale)  with a an integer is the Erlang distribution
## gamma(1, loc, scale)  is the Exponential distribution
## gamma(df/2, 0, 2) is the chi2 distribution with df degrees of freedom.

class gamma_gen(rv_continuous):
    r"""A gamma continuous random variable.

    %(before_notes)s

    See Also
    --------
    erlang, expon

    Notes
    -----
    The probability density function for `gamma` is:

    .. math::

        f(x, a) = \frac{x^{a-1} \exp(-x)}{\gamma(a)}

    for :math:`x \ge 0`, :math:`a > 0`. Here :math:`\gamma(a)` refers to the
    gamma function.

    `gamma` has a shape parameter `a` which needs to be set explicitly.

    When :math:`a` is an integer, :math:`\gamma` reduces to the Erlang
    distribution, and when :math:`a=1` to the exponential distribution.

    %(after_notes)s

    %(example)s

    """
    def _rvs(self, a):
        return self._random_state.standard_gamma(a, self._size)

    def _pdf(self, x, a):
        # gamma.pdf(x, a) = x**(a-1) * exp(-x) / gamma(a)
        return np.exp(self._logpdf(x, a))

    def _logpdf(self, x, a):
        return sc.xlogy(a-1.0, x) - x - sc.gammaln(a)

    def _cdf(self, x, a):
        return sc.gammainc(a, x)

    def _sf(self, x, a):
        return sc.gammaincc(a, x)

    def _ppf(self, q, a):
        return sc.gammaincinv(a, q)

    def _stats(self, a):
        return a, a, 2.0/np.sqrt(a), 6.0/a

    def _entropy(self, a):
        return sc.psi(a)*(1-a) + a + sc.gammaln(a)

    def _fitstart(self, data):
        # The skewness of the gamma distribution is `4 / np.sqrt(a)`.
        # We invert that to estimate the shape `a` using the skewness
        # of the data.  The formula is regularized with 1e-8 in the
        # denominator to allow for degenerate data where the skewness
        # is close to 0.
        a = 4 / (1e-8 + _skew(data)**2)
        return super(gamma_gen, self)._fitstart(data, args=(a,))

    @extend_notes_in_docstring(rv_continuous, notes="""\
        When the location is fixed by using the argument `floc`, this
        function uses explicit formulas or solves a simpler numerical
        problem than the full ML optimization problem.  So in that case,
        the `optimizer`, `loc` and `scale` arguments are ignored.\n\n""")
    def fit(self, data, *args, **kwds):
        f0 = (kwds.get('f0', None) or kwds.get('fa', None) or
              kwds.get('fix_a', None))
        floc = kwds.get('floc', None)
        fscale = kwds.get('fscale', None)

        if floc is None:
            # loc is not fixed.  Use the default fit method.
            return super(gamma_gen, self).fit(data, *args, **kwds)

        # Special case: loc is fixed.

        if f0 is not None and fscale is not None:
            # This check is for consistency with `rv_continuous.fit`.
            # Without this check, this function would just return the
            # parameters that were given.
            raise ValueError("All parameters fixed. There is nothing to "
                             "optimize.")

        # Fixed location is handled by shifting the data.
        data = np.asarray(data)
        if np.any(data <= floc):
            raise FitDataError("gamma", lower=floc, upper=np.inf)
        if floc != 0:
            # Don't do the subtraction in-place, because `data` might be a
            # view of the input array.
            data = data - floc
        xbar = data.mean()

        # Three cases to handle:
        # * shape and scale both free
        # * shape fixed, scale free
        # * shape free, scale fixed

        if fscale is None:
            # scale is free
            if f0 is not None:
                # shape is fixed
                a = f0
            else:
                # shape and scale are both free.
                # The MLE for the shape parameter `a` is the solution to:
                # np.log(a) - sc.digamma(a) - np.log(xbar) +
                #                             np.log(data.mean) = 0
                s = np.log(xbar) - np.log(data).mean()
                func = lambda a: np.log(a) - sc.digamma(a) - s
                aest = (3-s + np.sqrt((s-3)**2 + 24*s)) / (12*s)
                xa = aest*(1-0.4)
                xb = aest*(1+0.4)
                a = optimize.brentq(func, xa, xb, disp=0)

            # The MLE for the scale parameter is just the data mean
            # divided by the shape parameter.
            scale = xbar / a
        else:
            # scale is fixed, shape is free
            # The MLE for the shape parameter `a` is the solution to:
            # sc.digamma(a) - np.log(data).mean() + np.log(fscale) = 0
            c = np.log(data).mean() - np.log(fscale)
            a = _digammainv(c)
            scale = fscale

        return a, floc, scale


gamma = gamma_gen(a=0.0, name='gamma')


class erlang_gen(gamma_gen):
    """An Erlang continuous random variable.

    %(before_notes)s

    See Also
    --------
    gamma

    Notes
    -----
    The Erlang distribution is a special case of the Gamma distribution, with
    the shape parameter `a` an integer.  Note that this restriction is not
    enforced by `erlang`. It will, however, generate a warning the first time
    a non-integer value is used for the shape parameter.

    Refer to `gamma` for examples.

    """

    def _argcheck(self, a):
        allint = np.all(np.floor(a) == a)
        allpos = np.all(a > 0)
        if not allint:
            # An Erlang distribution shouldn't really have a non-integer
            # shape parameter, so warn the user.
            warnings.warn(
                'The shape parameter of the erlang distribution '
                'has been given a non-integer value %r.' % (a,),
                RuntimeWarning)
        return allpos

    def _fitstart(self, data):
        # Override gamma_gen_fitstart so that an integer initial value is
        # used.  (Also regularize the division, to avoid issues when
        # _skew(data) is 0 or close to 0.)
        a = int(4.0 / (1e-8 + _skew(data)**2))
        return super(gamma_gen, self)._fitstart(data, args=(a,))

    # Trivial override of the fit method, so we can monkey-patch its
    # docstring.
    def fit(self, data, *args, **kwds):
        return super(erlang_gen, self).fit(data, *args, **kwds)

    if fit.__doc__ is not None:
        fit.__doc__ = (rv_continuous.fit.__doc__ +
            """
            Notes
            -----
            The Erlang distribution is generally defined to have integer values
            for the shape parameter.  This is not enforced by the `erlang` class.
            When fitting the distribution, it will generally return a non-integer
            value for the shape parameter.  By using the keyword argument
            `f0=<integer>`, the fit method can be constrained to fit the data to
            a specific integer shape parameter.
            """)


erlang = erlang_gen(a=0.0, name='erlang')


class gengamma_gen(rv_continuous):
    r"""A generalized gamma continuous random variable.

    %(before_notes)s

    Notes
    -----
    The probability density function for `gengamma` is:

    .. math::

        f(x, a, c) = \frac{|c| x^{c a-1} \exp(-x^c)}{\gamma(a)}

    for :math:`x \ge 0`, :math:`a > 0`, and :math:`c \ne 0`.

    `gengamma` takes :math:`a` and :math:`c` as shape parameters.

    %(after_notes)s

    %(example)s

    """
    def _argcheck(self, a, c):
        return (a > 0) & (c != 0)

    def _pdf(self, x, a, c):
        # gengamma.pdf(x, a, c) = abs(c) * x**(c*a-1) * exp(-x**c) / gamma(a)
        return np.exp(self._logpdf(x, a, c))

    def _logpdf(self, x, a, c):
        return np.log(abs(c)) + sc.xlogy(c*a - 1, x) - x**c - sc.gammaln(a)

    def _cdf(self, x, a, c):
        xc = x**c
        val1 = sc.gammainc(a, xc)
        val2 = sc.gammaincc(a, xc)
        return np.where(c > 0, val1, val2)

    def _sf(self, x, a, c):
        xc = x**c
        val1 = sc.gammainc(a, xc)
        val2 = sc.gammaincc(a, xc)
        return np.where(c > 0, val2, val1)

    def _ppf(self, q, a, c):
        val1 = sc.gammaincinv(a, q)
        val2 = sc.gammainccinv(a, q)
        return np.where(c > 0, val1, val2)**(1.0/c)

    def _isf(self, q, a, c):
        val1 = sc.gammaincinv(a, q)
        val2 = sc.gammainccinv(a, q)
        return np.where(c > 0, val2, val1)**(1.0/c)

    def _munp(self, n, a, c):
        # Pochhammer symbol: sc.pocha,n) = gamma(a+n)/gamma(a)
        return sc.poch(a, n*1.0/c)

    def _entropy(self, a, c):
        val = sc.psi(a)
        return a*(1-val) + 1.0/c*val + sc.gammaln(a) - np.log(abs(c))


gengamma = gengamma_gen(a=0.0, name='gengamma')


class genhalflogistic_gen(rv_continuous):
    r"""A generalized half-logistic continuous random variable.

    %(before_notes)s

    Notes
    -----
    The probability density function for `genhalflogistic` is:

    .. math::

        f(x, c) = \frac{2 (1 - c x)^{1/(c-1)}}{[1 + (1 - c x)^{1/c}]^2}

    for :math:`0 \le x \le 1/c`, and :math:`c > 0`.

    `genhalflogistic` takes :math:`c` as a shape parameter.

    %(after_notes)s

    %(example)s

    """
    def _argcheck(self, c):
        self.b = 1.0 / c
        return c > 0

    def _pdf(self, x, c):
        # genhalflogistic.pdf(x, c) =
        #    2 * (1-c*x)**(1/c-1) / (1+(1-c*x)**(1/c))**2
        limit = 1.0/c
        tmp = np.asarray(1-c*x)
        tmp0 = tmp**(limit-1)
        tmp2 = tmp0*tmp
        return 2*tmp0 / (1+tmp2)**2

    def _cdf(self, x, c):
        limit = 1.0/c
        tmp = np.asarray(1-c*x)
        tmp2 = tmp**(limit)
        return (1.0-tmp2) / (1+tmp2)

    def _ppf(self, q, c):
        return 1.0/c*(1-((1.0-q)/(1.0+q))**c)

    def _entropy(self, c):
        return 2 - (2*c+1)*np.log(2)


genhalflogistic = genhalflogistic_gen(a=0.0, name='genhalflogistic')


class gompertz_gen(rv_continuous):
    r"""A Gompertz (or truncated Gumbel) continuous random variable.

    %(before_notes)s

    Notes
    -----
    The probability density function for `gompertz` is:

    .. math::

        f(x, c) = c \exp(x) \exp(-c (e^x-1))

    for :math:`x \ge 0`, :math:`c > 0`.

    `gompertz` takes :math:`c` as a shape parameter.

    %(after_notes)s

    %(example)s

    """
    def _pdf(self, x, c):
        # gompertz.pdf(x, c) = c * exp(x) * exp(-c*(exp(x)-1))
        return np.exp(self._logpdf(x, c))

    def _logpdf(self, x, c):
        return np.log(c) + x - c * sc.expm1(x)

    def _cdf(self, x, c):
        return -sc.expm1(-c * sc.expm1(x))

    def _ppf(self, q, c):
        return sc.log1p(-1.0 / c * sc.log1p(-q))

    def _entropy(self, c):
        return 1.0 - np.log(c) - np.exp(c)*sc.expn(1, c)


gompertz = gompertz_gen(a=0.0, name='gompertz')


class gumbel_r_gen(rv_continuous):
    r"""A right-skewed Gumbel continuous random variable.

    %(before_notes)s

    See Also
    --------
    gumbel_l, gompertz, genextreme

    Notes
    -----
    The probability density function for `gumbel_r` is:

    .. math::

        f(x) = \exp(-(x + e^{-x}))

    The Gumbel distribution is sometimes referred to as a type I Fisher-Tippett
    distribution.  It is also related to the extreme value distribution,
    log-Weibull and Gompertz distributions.

    %(after_notes)s

    %(example)s

    """
    def _pdf(self, x):
        # gumbel_r.pdf(x) = exp(-(x + exp(-x)))
        return np.exp(self._logpdf(x))

    def _logpdf(self, x):
        return -x - np.exp(-x)

    def _cdf(self, x):
        return np.exp(-np.exp(-x))

    def _logcdf(self, x):
        return -np.exp(-x)

    def _ppf(self, q):
        return -np.log(-np.log(q))

    def _stats(self):
        return _EULER, np.pi*np.pi/6.0, 12*np.sqrt(6)/np.pi**3 * _ZETA3, 12.0/5

    def _entropy(self):
        # http://en.wikipedia.org/wiki/Gumbel_distribution
        return _EULER + 1.


gumbel_r = gumbel_r_gen(name='gumbel_r')


class gumbel_l_gen(rv_continuous):
    r"""A left-skewed Gumbel continuous random variable.

    %(before_notes)s

    See Also
    --------
    gumbel_r, gompertz, genextreme

    Notes
    -----
    The probability density function for `gumbel_l` is:

    .. math::

        f(x) = \exp(x - e^x)

    The Gumbel distribution is sometimes referred to as a type I Fisher-Tippett
    distribution.  It is also related to the extreme value distribution,
    log-Weibull and Gompertz distributions.

    %(after_notes)s

    %(example)s

    """
    def _pdf(self, x):
        # gumbel_l.pdf(x) = exp(x - exp(x))
        return np.exp(self._logpdf(x))

    def _logpdf(self, x):
        return x - np.exp(x)

    def _cdf(self, x):
        return -sc.expm1(-np.exp(x))

    def _ppf(self, q):
        return np.log(-sc.log1p(-q))

    def _logsf(self, x):
        return -np.exp(x)

    def _sf(self, x):
        return np.exp(-np.exp(x))

    def _isf(self, x):
        return np.log(-np.log(x))

    def _stats(self):
        return -_EULER, np.pi*np.pi/6.0, \
               -12*np.sqrt(6)/np.pi**3 * _ZETA3, 12.0/5

    def _entropy(self):
        return _EULER + 1.


gumbel_l = gumbel_l_gen(name='gumbel_l')


class halfcauchy_gen(rv_continuous):
    r"""A Half-Cauchy continuous random variable.

    %(before_notes)s

    Notes
    -----
    The probability density function for `halfcauchy` is:

    .. math::

        f(x) = \frac{2}{\pi (1 + x^2)}

    for :math:`x \ge 0`.

    %(after_notes)s

    %(example)s

    """
    def _pdf(self, x):
        # halfcauchy.pdf(x) = 2 / (pi * (1 + x**2))
        return 2.0/np.pi/(1.0+x*x)

    def _logpdf(self, x):
        return np.log(2.0/np.pi) - sc.log1p(x*x)

    def _cdf(self, x):
        return 2.0/np.pi*np.arctan(x)

    def _ppf(self, q):
        return np.tan(np.pi/2*q)

    def _stats(self):
        return np.inf, np.inf, np.nan, np.nan

    def _entropy(self):
        return np.log(2*np.pi)


halfcauchy = halfcauchy_gen(a=0.0, name='halfcauchy')


class halflogistic_gen(rv_continuous):
    r"""A half-logistic continuous random variable.

    %(before_notes)s

    Notes
    -----
    The probability density function for `halflogistic` is:

    .. math::

        f(x) = \frac{ 2 e^{-x} }{ (1+e^{-x})^2 } = \frac{1}{2} sech(x/2)^2

    for :math:`x \ge 0`.

    %(after_notes)s

    %(example)s

    """
    def _pdf(self, x):
        # halflogistic.pdf(x) = 2 * exp(-x) / (1+exp(-x))**2
        #                     = 1/2 * sech(x/2)**2
        return np.exp(self._logpdf(x))

    def _logpdf(self, x):
        return np.log(2) - x - 2. * sc.log1p(np.exp(-x))

    def _cdf(self, x):
        return np.tanh(x/2.0)

    def _ppf(self, q):
        return 2*np.arctanh(q)

    def _munp(self, n):
        if n == 1:
            return 2*np.log(2)
        if n == 2:
            return np.pi*np.pi/3.0
        if n == 3:
            return 9*_ZETA3
        if n == 4:
            return 7*np.pi**4 / 15.0
        return 2*(1-pow(2.0, 1-n))*sc.gamma(n+1)*sc.zeta(n, 1)

    def _entropy(self):
        return 2-np.log(2)


halflogistic = halflogistic_gen(a=0.0, name='halflogistic')


class halfnorm_gen(rv_continuous):
    r"""A half-normal continuous random variable.

    %(before_notes)s

    Notes
    -----
    The probability density function for `halfnorm` is:

    .. math::

        f(x) = \sqrt{2/\pi} e^{-\frac{x^2}{2}}

    for :math:`x > 0`.

    `halfnorm` is a special case of :math`\chi` with ``df == 1``.

    %(after_notes)s

    %(example)s

    """
    def _rvs(self):
        return abs(self._random_state.standard_normal(size=self._size))

    def _pdf(self, x):
        # halfnorm.pdf(x) = sqrt(2/pi) * exp(-x**2/2)
        return np.sqrt(2.0/np.pi)*np.exp(-x*x/2.0)

    def _logpdf(self, x):
        return 0.5 * np.log(2.0/np.pi) - x*x/2.0

    def _cdf(self, x):
        return _norm_cdf(x)*2-1.0

    def _ppf(self, q):
        return sc.ndtri((1+q)/2.0)

    def _stats(self):
        return (np.sqrt(2.0/np.pi),
                1-2.0/np.pi,
                np.sqrt(2)*(4-np.pi)/(np.pi-2)**1.5,
                8*(np.pi-3)/(np.pi-2)**2)

    def _entropy(self):
        return 0.5*np.log(np.pi/2.0)+0.5


halfnorm = halfnorm_gen(a=0.0, name='halfnorm')


class hypsecant_gen(rv_continuous):
    r"""A hyperbolic secant continuous random variable.

    %(before_notes)s

    Notes
    -----
    The probability density function for `hypsecant` is:

    .. math::

        f(x) = \frac{1}{\pi} sech(x)

    %(after_notes)s

    %(example)s

    """
    def _pdf(self, x):
        # hypsecant.pdf(x) = 1/pi * sech(x)
        return 1.0/(np.pi*np.cosh(x))

    def _cdf(self, x):
        return 2.0/np.pi*np.arctan(np.exp(x))

    def _ppf(self, q):
        return np.log(np.tan(np.pi*q/2.0))

    def _stats(self):
        return 0, np.pi*np.pi/4, 0, 2

    def _entropy(self):
        return np.log(2*np.pi)


hypsecant = hypsecant_gen(name='hypsecant')


class gausshyper_gen(rv_continuous):
    r"""A Gauss hypergeometric continuous random variable.

    %(before_notes)s

    Notes
    -----
    The probability density function for `gausshyper` is:

    .. math::

        f(x, a, b, c, z) = C x^{a-1} (1-x)^{b-1} (1+zx)^{-c}

    for :math:`0 \le x \le 1`, :math:`a > 0`, :math:`b > 0`, and
    :math:`C = \frac{1}{B(a, b) F[2, 1](c, a; a+b; -z)}`

    `gausshyper` takes :math:`a`, :math:`b`, :math:`c` and :math:`z` as shape
    parameters.

    %(after_notes)s

    %(example)s

    """
    def _argcheck(self, a, b, c, z):
        return (a > 0) & (b > 0) & (c == c) & (z == z)

    def _pdf(self, x, a, b, c, z):
        # gausshyper.pdf(x, a, b, c, z) =
        #   C * x**(a-1) * (1-x)**(b-1) * (1+z*x)**(-c)
        Cinv = sc.gamma(a)*sc.gamma(b)/sc.gamma(a+b)*sc.hyp2f1(c, a, a+b, -z)
        return 1.0/Cinv * x**(a-1.0) * (1.0-x)**(b-1.0) / (1.0+z*x)**c

    def _munp(self, n, a, b, c, z):
        fac = sc.beta(n+a, b) / sc.beta(a, b)
        num = sc.hyp2f1(c, a+n, a+b+n, -z)
        den = sc.hyp2f1(c, a, a+b, -z)
        return fac*num / den


gausshyper = gausshyper_gen(a=0.0, b=1.0, name='gausshyper')


class invgamma_gen(rv_continuous):
    r"""An inverted gamma continuous random variable.

    %(before_notes)s

    Notes
    -----
    The probability density function for `invgamma` is:

    .. math::

        f(x, a) = \frac{x^{-a-1}}{\gamma(a)} \exp(-\frac{1}{x})

    for :math:`x > 0`, :math:`a > 0`.

    `invgamma` takes :math:`a` as a shape parameter.

    `invgamma` is a special case of `gengamma` with ``c == -1``.

    %(after_notes)s

    %(example)s

    """
    _support_mask = rv_continuous._open_support_mask

    def _pdf(self, x, a):
        # invgamma.pdf(x, a) = x**(-a-1) / gamma(a) * exp(-1/x)
        return np.exp(self._logpdf(x, a))

    def _logpdf(self, x, a):
        return -(a+1) * np.log(x) - sc.gammaln(a) - 1.0/x

    def _cdf(self, x, a):
        return sc.gammaincc(a, 1.0 / x)

    def _ppf(self, q, a):
        return 1.0 / sc.gammainccinv(a, q)

    def _sf(self, x, a):
        return sc.gammainc(a, 1.0 / x)

    def _isf(self, q, a):
        return 1.0 / sc.gammaincinv(a, q)

    def _stats(self, a, moments='mvsk'):
        m1 = _lazywhere(a > 1, (a,), lambda x: 1. / (x - 1.), np.inf)
        m2 = _lazywhere(a > 2, (a,), lambda x: 1. / (x - 1.)**2 / (x - 2.),
                        np.inf)

        g1, g2 = None, None
        if 's' in moments:
            g1 = _lazywhere(
                a > 3, (a,),
                lambda x: 4. * np.sqrt(x - 2.) / (x - 3.), np.nan)
        if 'k' in moments:
            g2 = _lazywhere(
                a > 4, (a,),
                lambda x: 6. * (5. * x - 11.) / (x - 3.) / (x - 4.), np.nan)
        return m1, m2, g1, g2

    def _entropy(self, a):
        return a - (a+1.0) * sc.psi(a) + sc.gammaln(a)


invgamma = invgamma_gen(a=0.0, name='invgamma')


# scale is gamma from DATAPLOT and B from Regress
class invgauss_gen(rv_continuous):
    r"""An inverse Gaussian continuous random variable.

    %(before_notes)s

    Notes
    -----
    The probability density function for `invgauss` is:

    .. math::

        f(x, \mu) = \frac{1}{\sqrt{2 \pi x^3}}
                    \exp(-\frac{(x-\mu)^2}{2 x \mu^2})

    for :math:`x > 0`.

    `invgauss` takes :math:`\mu` as a shape parameter.

    %(after_notes)s

    When :math:`\mu` is too small, evaluating the cumulative distribution
    function will be inaccurate due to ``cdf(mu -> 0) = inf * 0``.
    NaNs are returned for :math:`\mu \le 0.0028`.

    %(example)s

    """
    _support_mask = rv_continuous._open_support_mask

    def _rvs(self, mu):
        return self._random_state.wald(mu, 1.0, size=self._size)

    def _pdf(self, x, mu):
        # invgauss.pdf(x, mu) =
        #                  1 / sqrt(2*pi*x**3) * exp(-(x-mu)**2/(2*x*mu**2))
        return 1.0/np.sqrt(2*np.pi*x**3.0)*np.exp(-1.0/(2*x)*((x-mu)/mu)**2)

    def _logpdf(self, x, mu):
        return -0.5*np.log(2*np.pi) - 1.5*np.log(x) - ((x-mu)/mu)**2/(2*x)

    def _cdf(self, x, mu):
        fac = np.sqrt(1.0/x)
        # Numerical accuracy for small `mu` is bad.  See #869.
        C1 = _norm_cdf(fac*(x-mu)/mu)
        C1 += np.exp(1.0/mu) * _norm_cdf(-fac*(x+mu)/mu) * np.exp(1.0/mu)
        return C1

    def _stats(self, mu):
        return mu, mu**3.0, 3*np.sqrt(mu), 15*mu


invgauss = invgauss_gen(a=0.0, name='invgauss')


class norminvgauss_gen(rv_continuous):
    r"""A Normal Inverse Gaussian continuous random variable.

    %(before_notes)s

    Notes
    -----
    The probability density function for `norminvgauss` is:

    .. math::

        f(x; a, b) = (a \exp(\sqrt{a^2 - b^2} + b x)) /
        (\pi \sqrt{1 + x^2}} \, K_1(a * \sqrt{1 + x^2}))

    where `x` is a real number, the parameter `a` is the tail heaviness
    and `b` is the asymmetry parameter satisfying `a > 0` and `abs(b) <= a`.
    `K_1` is the modified Bessel function of second kind (`scipy.special.k1`).

    %(after_notes)s

    A normal inverse Gaussian random variable with parameters `a` and `b` can
    be expressed  as `X = b * V + sqrt(V) * X` where `X` is `norm(0,1)`
    and `V` is `invgauss(mu=1/sqrt(a**2 - b**2))`. This representation is used
    to generate random variates.

    References
    ----------
    O. Barndorff-Nielsen, "Hyperbolic Distributions and Distributions on
    Hyperbolae", Scandinavian Journal of Statistics, Vol. 5(3),
    pp. 151-157, 1978.

    O. Barndorff-Nielsen, "Normal Inverse Gaussian Distributions and Stochastic
    Volatility Modelling", Scandinavian Journal of Statistics, Vol. 24,
    pp. 1–13, 1997.

    %(example)s

    """
    _support_mask = rv_continuous._open_support_mask

    def _argcheck(self, a, b):
        return (a > 0) & (np.absolute(b) < a)

    def _pdf(self, x, a, b):
        gamma = np.sqrt(a**2 - b**2)
        fac1 = a / np.pi * np.exp(gamma)
        sq = np.sqrt(1 + x**2)
        return fac1 * sc.k1e(a * sq) * np.exp(b*x - a*sq) / sq

    def _rvs(self, a, b):
        # note: X = b * V + sqrt(V) * X is norminvgaus(a,b) if X is standard
        # normal and V is invgauss(mu=1/sqrt(a**2 - b**2))
        gamma = np.sqrt(a**2 - b**2)
        sz, rndm = self._size, self._random_state
        ig = invgauss.rvs(mu=1/gamma, size=sz, random_state=rndm)
        return b * ig + np.sqrt(ig) * norm.rvs(size=sz, random_state=rndm)

    def _stats(self, a, b):
        gamma = np.sqrt(a**2 - b**2)
        mean = b / gamma
        variance = a**2 / gamma**3
        skewness = 3.0 * b / (a * np.sqrt(gamma))
        kurtosis = 3.0 * (1 + 4 * b**2 / a**2) / gamma
        return mean, variance, skewness, kurtosis


norminvgauss = norminvgauss_gen(name="norminvgauss")


class invweibull_gen(rv_continuous):
    r"""An inverted Weibull continuous random variable.

    %(before_notes)s

    Notes
    -----
    The probability density function for `invweibull` is:

    .. math::

        f(x, c) = c x^{-c-1} \exp(-x^{-c})

    for :math:`x > 0``, :math:`c > 0``.

    `invweibull` takes :math:`c`` as a shape parameter.

    %(after_notes)s

    References
    ----------
    F.R.S. de Gusmao, E.M.M Ortega and G.M. Cordeiro, "The generalized inverse
    Weibull distribution", Stat. Papers, vol. 52, pp. 591-619, 2011.

    %(example)s

    """
    _support_mask = rv_continuous._open_support_mask

    def _pdf(self, x, c):
        # invweibull.pdf(x, c) = c * x**(-c-1) * exp(-x**(-c))
        xc1 = np.power(x, -c - 1.0)
        xc2 = np.power(x, -c)
        xc2 = np.exp(-xc2)
        return c * xc1 * xc2

    def _cdf(self, x, c):
        xc1 = np.power(x, -c)
        return np.exp(-xc1)

    def _ppf(self, q, c):
        return np.power(-np.log(q), -1.0/c)

    def _munp(self, n, c):
        return sc.gamma(1 - n / c)

    def _entropy(self, c):
        return 1+_EULER + _EULER / c - np.log(c)


invweibull = invweibull_gen(a=0, name='invweibull')


class johnsonsb_gen(rv_continuous):
    r"""A Johnson SB continuous random variable.

    %(before_notes)s

    See Also
    --------
    johnsonsu

    Notes
    -----
    The probability density function for `johnsonsb` is:

    .. math::

        f(x, a, b) = \frac{b}{x(1-x)}  \phi(a + b \log \frac{x}{1-x} )

    for :math:`0 < x < 1` and :math:`a, b > 0`, and :math:`\phi` is the normal
    pdf.

    `johnsonsb` takes :math:`a` and :math:`b` as shape parameters.

    %(after_notes)s

    %(example)s

    """
    _support_mask = rv_continuous._open_support_mask

    def _argcheck(self, a, b):
        return (b > 0) & (a == a)

    def _pdf(self, x, a, b):
        # johnsonsb.pdf(x, a, b) = b / (x*(1-x)) * phi(a + b * log(x/(1-x)))
        trm = _norm_pdf(a + b*np.log(x/(1.0-x)))
        return b*1.0/(x*(1-x))*trm

    def _cdf(self, x, a, b):
        return _norm_cdf(a + b*np.log(x/(1.0-x)))

    def _ppf(self, q, a, b):
        return 1.0 / (1 + np.exp(-1.0 / b * (_norm_ppf(q) - a)))


johnsonsb = johnsonsb_gen(a=0.0, b=1.0, name='johnsonsb')


class johnsonsu_gen(rv_continuous):
    r"""A Johnson SU continuous random variable.

    %(before_notes)s

    See Also
    --------
    johnsonsb

    Notes
    -----
    The probability density function for `johnsonsu` is:

    .. math::

        f(x, a, b) = \frac{b}{\sqrt{x^2 + 1}}
                     \phi(a + b \log(x + \sqrt{x^2 + 1}))

    for all :math:`x, a, b > 0`, and :math:`\phi` is the normal pdf.

    `johnsonsu` takes :math:`a` and :math:`b` as shape parameters.

    %(after_notes)s

    %(example)s

    """
    def _argcheck(self, a, b):
        return (b > 0) & (a == a)

    def _pdf(self, x, a, b):
        # johnsonsu.pdf(x, a, b) = b / sqrt(x**2 + 1) *
        #                          phi(a + b * log(x + sqrt(x**2 + 1)))
        x2 = x*x
        trm = _norm_pdf(a + b * np.log(x + np.sqrt(x2+1)))
        return b*1.0/np.sqrt(x2+1.0)*trm

    def _cdf(self, x, a, b):
        return _norm_cdf(a + b * np.log(x + np.sqrt(x*x + 1)))

    def _ppf(self, q, a, b):
        return np.sinh((_norm_ppf(q) - a) / b)


johnsonsu = johnsonsu_gen(name='johnsonsu')


class laplace_gen(rv_continuous):
    r"""A Laplace continuous random variable.

    %(before_notes)s

    Notes
    -----
    The probability density function for `laplace` is:

    .. math::

        f(x) = \frac{1}{2} \exp(-|x|)

    %(after_notes)s

    %(example)s

    """
    def _rvs(self):
        return self._random_state.laplace(0, 1, size=self._size)

    def _pdf(self, x):
        # laplace.pdf(x) = 1/2 * exp(-abs(x))
        return 0.5*np.exp(-abs(x))

    def _cdf(self, x):
        return np.where(x > 0, 1.0-0.5*np.exp(-x), 0.5*np.exp(x))

    def _ppf(self, q):
        return np.where(q > 0.5, -np.log(2*(1-q)), np.log(2*q))

    def _stats(self):
        return 0, 2, 0, 3

    def _entropy(self):
        return np.log(2)+1


laplace = laplace_gen(name='laplace')


class levy_gen(rv_continuous):
    r"""A Levy continuous random variable.

    %(before_notes)s

    See Also
    --------
    levy_stable, levy_l

    Notes
    -----
    The probability density function for `levy` is:

    .. math::

        f(x) = \frac{1}{x \sqrt{2\pi x}) \exp(-\frac{1}{2x}}

    for :math:`x > 0`.

    This is the same as the Levy-stable distribution with :math:`a=1/2` and
    :math:`b=1`.

    %(after_notes)s

    %(example)s

    """
    _support_mask = rv_continuous._open_support_mask

    def _pdf(self, x):
        # levy.pdf(x) = 1 / (x * sqrt(2*pi*x)) * exp(-1/(2*x))
        return 1 / np.sqrt(2*np.pi*x) / x * np.exp(-1/(2*x))

    def _cdf(self, x):
        # Equivalent to 2*norm.sf(np.sqrt(1/x))
        return sc.erfc(np.sqrt(0.5 / x))

    def _ppf(self, q):
        # Equivalent to 1.0/(norm.isf(q/2)**2) or 0.5/(erfcinv(q)**2)
        val = -sc.ndtri(q/2)
        return 1.0 / (val * val)

    def _stats(self):
        return np.inf, np.inf, np.nan, np.nan


levy = levy_gen(a=0.0, name="levy")


class levy_l_gen(rv_continuous):
    r"""A left-skewed Levy continuous random variable.

    %(before_notes)s

    See Also
    --------
    levy, levy_stable

    Notes
    -----
    The probability density function for `levy_l` is:

    .. math::

        f(x) = \frac{1}{|x| \sqrt{2\pi |x|}} \exp(-\frac{1}{2 |x|})

    for :math:`x < 0`.

    This is the same as the Levy-stable distribution with :math:`a=1/2` and
    :math:`b=-1`.

    %(after_notes)s

    %(example)s

    """
    _support_mask = rv_continuous._open_support_mask

    def _pdf(self, x):
        # levy_l.pdf(x) = 1 / (abs(x) * sqrt(2*pi*abs(x))) * exp(-1/(2*abs(x)))
        ax = abs(x)
        return 1/np.sqrt(2*np.pi*ax)/ax*np.exp(-1/(2*ax))

    def _cdf(self, x):
        ax = abs(x)
        return 2 * _norm_cdf(1 / np.sqrt(ax)) - 1

    def _ppf(self, q):
        val = _norm_ppf((q + 1.0) / 2)
        return -1.0 / (val * val)

    def _stats(self):
        return np.inf, np.inf, np.nan, np.nan


levy_l = levy_l_gen(b=0.0, name="levy_l")


class levy_stable_gen(rv_continuous):
    r"""A Levy-stable continuous random variable.

    %(before_notes)s

    See Also
    --------
    levy, levy_l

    Notes
    -----
    Levy-stable distribution (only random variates available -- ignore other
    docs)
    
    The distribution has characteristic function::
    
        cf = exp(i*t*mu-(abs(c*t)**alpha)*(1-i*beta*sign(t)*Phi(alpha, t)))
        
    where::
    
        Phi = tan(pi*alpha/2), if alpha != 1 
              -2*log(np.abs(t))/pi, otherwise
             
    The probability density function for `levy_stable` is is::
    
        levy_stable.pdf(x) = integral( exp(-i*x*t) * cf / (2*pi) )
        
    where ``-Inf < t < Inf``. This integral does not have a known closed form.
    
    For evaluation of pdf we use either Zolotarev S_0 parameterization with integration, 
    direct integration of standard parameterization of characteristic function or FFT of 
    characteristic function. FFT is used if number of points is greater than 
    levy_stable.pdf_fft_min_points_threshold (defaults to 100) otherwise we use one of the 
    other methods. Setting the threshold to None will disable FFT. The default method is 
    Zolotarev's but can be changed by setting levy_stable.pdf_default_method to any string 
    other than 'zolotarev'. To increase accuracy of FFT calculation one can specify 
    levy_stable.pdf_fft_grid_spacing (defaults to 0.01) and pdf_fft_n_points_two_power 
    (defaults to a value that covers the input range * 4). Setting pdf_fft_n_points_two_power 
    to 16 should be sufficiently accurate in most cases at the expense of CPU time.
    
    For evaluation of cdf we use Zolatarev S_0 parameterization with integration or integral of
    the pdf FFT interpolated spline. The settings affecting FFT calculation are the same as
    for pdf calculation. Setting the threshold to None (default) will disable FFT. For cdf 
    calculations the Zolatarev method is superior in accuracy, so FFT is disabled by default.
    
    Fitting uses quantile estimation method in [MC].

    %(after_notes)s
    
    References
    ----------    
    .. [MC] McCulloch, J., 1986. Simple consistent estimators of stable distribution parameters.
       Communications in Statistics - Simulation and Computation 15, 11091136.
    .. [MS] Mittnik, S.T. Rachev, T. Doganoglu, D. Chenyao, 1999. Maximum likelihood estimation 
       of stable Paretian models, Mathematical and Computer Modelling, Volume 29, Issue 10, 
       1999, Pages 275-293.
    .. [BS] Borak, S., Hardle, W., Rafal, W. 2005. Stable distributions, Economic Risk. 

    %(example)s

    """

    def _rvs(self, alpha, beta):

        def alpha1func(alpha, beta, TH, aTH, bTH, cosTH, tanTH, W):
            return (2/np.pi*(np.pi/2 + bTH)*tanTH -
                    beta*np.log((np.pi/2*W*cosTH)/(np.pi/2 + bTH)))

        def beta0func(alpha, beta, TH, aTH, bTH, cosTH, tanTH, W):
            return (W/(cosTH/np.tan(aTH) + np.sin(TH)) *
                    ((np.cos(aTH) + np.sin(aTH)*tanTH)/W)**(1.0/alpha))

        def otherwise(alpha, beta, TH, aTH, bTH, cosTH, tanTH, W):
            # alpha is not 1 and beta is not 0
            val0 = beta*np.tan(np.pi*alpha/2)
            th0 = np.arctan(val0)/alpha
            val3 = W/(cosTH/np.tan(alpha*(th0 + TH)) + np.sin(TH))
            res3 = val3*((np.cos(aTH) + np.sin(aTH)*tanTH -
                          val0*(np.sin(aTH) - np.cos(aTH)*tanTH))/W)**(1.0/alpha)
            return res3

        def alphanot1func(alpha, beta, TH, aTH, bTH, cosTH, tanTH, W):
            res = _lazywhere(beta == 0,
                             (alpha, beta, TH, aTH, bTH, cosTH, tanTH, W),
                             beta0func, f2=otherwise)
            return res

        sz = self._size
        alpha = broadcast_to(alpha, sz)
        beta = broadcast_to(beta, sz)
        TH = uniform.rvs(loc=-np.pi/2.0, scale=np.pi, size=sz,
                         random_state=self._random_state)
        W = expon.rvs(size=sz, random_state=self._random_state)
        aTH = alpha*TH
        bTH = beta*TH
        cosTH = np.cos(TH)
        tanTH = np.tan(TH)
        res = _lazywhere(alpha == 1,
                         (alpha, beta, TH, aTH, bTH, cosTH, tanTH, W),
                         alpha1func, f2=alphanot1func)
        return res

    def _argcheck(self, alpha, beta):
        return (alpha > 0) & (alpha <= 2) & (beta <= 1) & (beta >= -1)

    @staticmethod
    def _cf(t, alpha, beta):
        Phi = lambda alpha, t: np.tan(np.pi*alpha/2) if alpha != 1 else -2.0*np.log(np.abs(t))/np.pi
        return np.exp(-(np.abs(t)**alpha)*(1-1j*beta*np.sign(t)*Phi(alpha, t)))
        
    @staticmethod
    def _pdf_from_cf_with_fft(cf, h=0.01, q=9):
        """Calculates pdf from cf using fft. Using region around 0 with N=2**q points
        separated by distance h. As suggested by [MS].
        """
        N = 2**q
        n = np.arange(1,N+1)
        density = ((-1)**(n-1-N/2))*np.fft.fft(((-1)**(n-1))*cf(2*np.pi*(n-1-N/2)/h/N))/h/N
        x = (n-1-N/2)*h
        return (x, density)
    
    @staticmethod
    def _pdf_single_value_cf_integrate(x, alpha, beta):
        cf = lambda t: levy_stable_gen._cf(t, alpha, beta)
        return integrate.quad(lambda t: np.real(np.exp(-1j*t*x)*cf(t)), -np.inf, np.inf, limit=1000)[0]/np.pi/2
    
    @staticmethod
    def _pdf_single_value_zolotarev(x, alpha, beta):
        """Calculate pdf using Zolotarev's methods as detailed in [BS].
        """
        zeta = -beta*np.tan(np.pi*alpha/2.)
        if alpha != 1:
            x0 = x + zeta  # convert to S_0 parameterization
            xi = np.arctan(-zeta)/alpha
            
            def V(theta):
                return np.cos(alpha*xi)**(1/(alpha-1)) * \
                                (np.cos(theta)/np.sin(alpha*(xi+theta)))**(alpha/(alpha-1)) * \
                                (np.cos(alpha*xi+(alpha-1)*theta)/np.cos(theta))
            if x0 > zeta:
                def f(theta):
                    return V(theta)*(x0-zeta)**(alpha/(alpha-1))*np.exp(-V(theta)*(x0-zeta)**(alpha/(alpha-1)))

                with np.errstate(all="ignore"):
                    intg_max = optimize.minimize_scalar(lambda theta: -f(theta), bounds=[-xi, np.pi/2])
                    intg = integrate.quad(f, -xi, np.pi/2, points=[intg_max.x])[0]
                    return alpha * intg / np.pi / np.abs(alpha-1) / (x0-zeta)
            elif x0 == zeta:
                return sc.gamma(1+1/alpha)*np.cos(xi)/np.pi/((1+zeta**2)**(1/alpha/2))
            else:
                return levy_stable_gen._pdf_single_value_zolotarev(-x, alpha, -beta)
        else:
            # since location zero, no need to reposition x for S_0 parameterization
            xi = np.pi/2
            if beta != 0:                
                def V(theta):
                    expr_1 = np.pi/2+beta*theta
                    return 2. * expr_1 * np.exp(expr_1*np.tan(theta)/beta) / np.cos(theta) / np.pi 
            
                with np.errstate(all="ignore"):
                    expr_1 = np.exp(-np.pi*x/beta/2.)
                    int_1 = integrate.fixed_quad(lambda theta: V(theta)*np.exp(-expr_1 * V(theta)), -np.pi/2, np.pi/2)[0]
                    return expr_1 * int_1 / np.abs(beta) / 2.
            else:
                return 1/(1+x**2)/np.pi

    @staticmethod
    def _cdf_single_value_zolotarev(x, alpha, beta):
        """Calculate cdf using Zolotarev's methods as detailed in [BS].
        """
        zeta = -beta*np.tan(np.pi*alpha/2.)
        if alpha != 1:
            x0 = x + zeta  # convert to S_0 parameterization
            xi = np.arctan(-zeta)/alpha
            
            def V(theta):
                return np.cos(alpha*xi)**(1/(alpha-1)) * \
                                (np.cos(theta)/np.sin(alpha*(xi+theta)))**(alpha/(alpha-1)) * \
                                (np.cos(alpha*xi+(alpha-1)*theta)/np.cos(theta))
            if x0 > zeta:
                c_1 = 1 if alpha > 1 else .5 - xi/np.pi
                
                def f(theta):
                    return np.exp(-V(theta)*(x0-zeta)**(alpha/(alpha-1)))

                with np.errstate(all="ignore"):
                    intg = integrate.quad(f, -xi, np.pi/2)[0]
                    return c_1 + np.sign(1-alpha) * intg / np.pi
            elif x0 == zeta:
                return .5 - xi/np.pi
            else:
                return 1 - levy_stable_gen._cdf_single_value_zolotarev(-x, alpha, -beta)
                
        else:
            # since location zero, no need to reposition x for S_0 parameterization
            xi = np.pi/2
            if beta > 0:
                
                def V(theta):
                    expr_1 = np.pi/2+beta*theta
                    return 2. * expr_1 * np.exp(expr_1*np.tan(theta)/beta) / np.cos(theta) / np.pi 
                
                with np.errstate(all="ignore"):
                    expr_1 = np.exp(-np.pi*x/beta/2.)
                    int_1 = integrate.fixed_quad(lambda theta: np.exp(-expr_1 * V(theta)), -np.pi/2, np.pi/2)[0]
                    return int_1 / np.pi
            elif beta == 1:
                return .5 + np.arctan(x)/np.pi
            else:
                return 1 - levy_stable_gen._cdf_single_value_zolotarev(x, alpha, -beta)
        
    def _pdf(self, x, alpha, beta):
<<<<<<< HEAD

        x = np.asarray(x).reshape(1, -1)[0,:]
        
        x, alpha, beta = np.broadcast_arrays(x, alpha, beta)

        data_in = np.dstack((x, alpha, beta))[0]
        data_out = np.empty(shape=(len(data_in),1))
        
        pdf_default_method_name = getattr(self, 'pdf_default_method', 'zolotarev')
        if pdf_default_method_name == 'zolotarev':
            pdf_single_value_method = levy_stable_gen._pdf_single_value_zolotarev
        else:
            pdf_single_value_method = levy_stable_gen._pdf_single_value_cf_integrate
        
        fft_min_points_threshold = getattr(self, 'pdf_fft_min_points_threshold', 100)
        fft_grid_spacing = getattr(self, 'pdf_fft_grid_spacing', 0.01)
        fft_n_points_two_power = getattr(self, 'pdf_fft_n_points_two_power', None)
        
        # group data in unique arrays of alpha, beta pairs
        uniq_param_pairs = np.vstack({tuple(row) for row in data_in[:,1:]})
        for pair in uniq_param_pairs:
            data_mask = np.all(data_in[:,1:] == pair, axis=-1)
            data_subset = data_in[data_mask]
            if fft_min_points_threshold is None or len(data_subset) < fft_min_points_threshold:
                data_out[data_mask] = np.array([pdf_single_value_method(_x, _alpha, _beta) 
                            for _x, _alpha, _beta in data_subset]).reshape(len(data_subset), 1)
            else:
                _alpha, _beta = pair
                _x = data_subset[:,(0,)]
                
                # need enough points to "cover" _x for interpolation
                h = fft_grid_spacing
                q = np.ceil(np.log(2*np.max(np.abs(_x))/h)/np.log(2)) + 2 if fft_n_points_two_power is None else int(fft_n_points_two_power)
                
                density_x, density = levy_stable_gen._pdf_from_cf_with_fft(lambda t: levy_stable_gen._cf(t, _alpha, _beta), h=h, q=q)
                f = interpolate.interp1d(density_x, np.real(density))
                data_out[data_mask] = f(_x)
                
        return data_out.T[0]

    def _cdf(self, x, alpha, beta):

        x = np.asarray(x).reshape(1, -1)[0,:]
        
        x, alpha, beta = np.broadcast_arrays(x, alpha, beta)

        data_in = np.dstack((x, alpha, beta))[0]
        data_out = np.empty(shape=(len(data_in),1))
        
        fft_min_points_threshold = getattr(self, 'pdf_fft_min_points_threshold', None)
        fft_grid_spacing = getattr(self, 'pdf_fft_grid_spacing', 0.01)
        fft_n_points_two_power = getattr(self, 'pdf_fft_n_points_two_power', None)
        
        # group data in unique arrays of alpha, beta pairs
        uniq_param_pairs = np.vstack({tuple(row) for row in data_in[:,1:]})
        for pair in uniq_param_pairs:
            data_mask = np.all(data_in[:,1:] == pair, axis=-1)
            data_subset = data_in[data_mask]
            if fft_min_points_threshold is None or len(data_subset) < fft_min_points_threshold:
                data_out[data_mask] = np.array([levy_stable._cdf_single_value_zolotarev(_x, _alpha, _beta) 
                            for _x, _alpha, _beta in data_subset]).reshape(len(data_subset), 1)
            else:
                _alpha, _beta = pair
                _x = data_subset[:,(0,)]
                
                # need enough points to "cover" _x for interpolation
                h = fft_grid_spacing
                q = 16 if fft_n_points_two_power is None else int(fft_n_points_two_power)
                
                density_x, density = levy_stable_gen._pdf_from_cf_with_fft(lambda t: levy_stable_gen._cf(t, _alpha, _beta), h=h, q=q)
                f = interpolate.InterpolatedUnivariateSpline(density_x, np.real(density))
                data_out[data_mask] = np.array([f.integral(self.a, x_1) for x_1 in _x]).reshape(data_out[data_mask].shape)
                
        return data_out.T[0]
    
    def _fitstart(self, data):
        # We follow McCullock 1986 method - Simple Consistent Estimators
        # of Stable Distribution Parameters
        
        # Table III and IV
        nu_alpha_range = [2.439, 2.5, 2.6, 2.7, 2.8, 3, 3.2, 3.5, 4, 5, 6, 8, 10, 15, 25]
        nu_beta_range = [0, 0.1, 0.2, 0.3, 0.5, 0.7, 1]
        
        # table III - alpha = psi_1(nu_alpha, nu_beta)
        alpha_table = [
            [2.000, 2.000, 2.000, 2.000, 2.000, 2.000, 2.000],
            [1.916, 1.924, 1.924, 1.924, 1.924, 1.924, 1.924],
            [1.808, 1.813, 1.829, 1.829, 1.829, 1.829, 1.829],
            [1.729, 1.730, 1.737, 1.745, 1.745, 1.745, 1.745],
            [1.664, 1.663, 1.663, 1.668, 1.676, 1.676, 1.676],
            [1.563, 1.560, 1.553, 1.548, 1.547, 1.547, 1.547],
            [1.484, 1.480, 1.471, 1.460, 1.448, 1.438, 1.438],
            [1.391, 1.386, 1.378, 1.364, 1.337, 1.318, 1.318],
            [1.279, 1.273, 1.266, 1.250, 1.210, 1.184, 1.150],
            [1.128, 1.121, 1.114, 1.101, 1.067, 1.027, 0.973],
            [1.029, 1.021, 1.014, 1.004, 0.974, 0.935, 0.874],
            [0.896, 0.892, 0.884, 0.883, 0.855, 0.823, 0.769],
            [0.818, 0.812, 0.806, 0.801, 0.780, 0.756, 0.691],
            [0.698, 0.695, 0.692, 0.689, 0.676, 0.656, 0.597],
            [0.593, 0.590, 0.588, 0.586, 0.579, 0.563, 0.513]]
    
        # table IV - beta = psi_2(nu_alpha, nu_beta)
        beta_table = [ 
            [0, 2.160, 1.000, 1.000, 1.000, 1.000, 1.000],
            [0, 1.592, 3.390, 1.000, 1.000, 1.000, 1.000],
            [0, 0.759, 1.800, 1.000, 1.000, 1.000, 1.000],
            [0, 0.482, 1.048, 1.694, 1.000, 1.000, 1.000],
            [0, 0.360, 0.760, 1.232, 2.229, 1.000, 1.000],
            [0, 0.253, 0.518, 0.823, 1.575, 1.000, 1.000],
            [0, 0.203, 0.410, 0.632, 1.244, 1.906, 1.000],
            [0, 0.165, 0.332, 0.499, 0.943, 1.560, 1.000],
            [0, 0.136, 0.271, 0.404, 0.689, 1.230, 2.195],
            [0, 0.109, 0.216, 0.323, 0.539, 0.827, 1.917],
            [0, 0.096, 0.190, 0.284, 0.472, 0.693, 1.759],
            [0, 0.082, 0.163, 0.243, 0.412, 0.601, 1.596],
            [0, 0.074, 0.147, 0.220, 0.377, 0.546, 1.482],
            [0, 0.064, 0.128, 0.191, 0.330, 0.478, 1.362],
            [0, 0.056, 0.112, 0.167, 0.285, 0.428, 1.274]]
    
        # Table V and VII
        alpha_range = [2, 1.9, 1.8, 1.7, 1.6, 1.5, 1.4, 1.3, 1.2, 1.1, 1, 0.9, 0.8, 0.7, 0.6, 0.5]
        beta_range = [0, 0.25, 0.5, 0.75, 1]  
        
        # Table V - nu_c = psi_3(alpha, beta)
        nu_c_table = [
            [1.908, 1.908, 1.908, 1.908, 1.908],
            [1.914, 1.915, 1.916, 1.918, 1.921],
            [1.921, 1.922, 1.927, 1.936, 1.947],
            [1.927, 1.930, 1.943, 1.961, 1.987],
            [1.933, 1.940, 1.962, 1.997, 2.043],
            [1.939, 1.952, 1.988, 2.045, 2.116],
            [1.946, 1.967, 2.022, 2.106, 2.211],
            [1.955, 1.984, 2.067, 2.188, 2.333],
            [1.965, 2.007, 2.125, 2.294, 2.491],
            [1.980, 2.040, 2.205, 2.435, 2.696],
            [2.000, 2.085, 2.311, 2.624, 2.973],
            [2.040, 2.149, 2.461, 2.886, 3.356],
            [2.098, 2.244, 2.676, 3.265, 3.912],
            [2.189, 2.392, 3.004, 3.844, 4.775],
            [2.337, 2.634, 3.542, 4.808, 6.247],
            [2.588, 3.073, 4.534, 6.636, 9.144]]
    
        # Table VII - nu_zeta = psi_5(alpha, beta)
        nu_zeta_table = [ 
            [0, 0.000, 0.000, 0.000, 0.000],
            [0, -0.017, -0.032, -0.049, -0.064],
            [0, -0.030, -0.061, -0.092, -0.123],
            [0, -0.043, -0.088, -0.132, -0.179],
            [0, -0.056, -0.111, -0.170, -0.232],
            [0, -0.066, -0.134, -0.206, -0.283],
            [0, -0.075, -0.154, -0.241, -0.335],
            [0, -0.084, -0.173, -0.276, -0.390],
            [0, -0.090, -0.192, -0.310, -0.447],
            [0, -0.095, -0.208, -0.346, -0.508],
            [0, -0.098, -0.223, -0.380, -0.576],
            [0, -0.099, -0.237, -0.424, -0.652],
            [0, -0.096, -0.250, -0.469, -0.742],
            [0, -0.089, -0.262, -0.520, -0.853],
            [0, -0.078, -0.272, -0.581, -0.997],
            [0, -0.061, -0.279, -0.659, -1.198]]
    
        psi_1 = interpolate.interp2d(nu_beta_range, nu_alpha_range, alpha_table, kind='linear')
        psi_2 = interpolate.interp2d(nu_beta_range, nu_alpha_range, beta_table, kind='linear')
        psi_2_1 = lambda nu_beta, nu_alpha: psi_2(nu_beta, nu_alpha) if nu_beta > 0 else -psi_2(-nu_beta, nu_alpha)
        
        phi_3 = interpolate.interp2d(beta_range, alpha_range, nu_c_table, kind='linear')
        phi_3_1 = lambda beta, alpha: phi_3(beta, alpha) if beta > 0 else phi_3(-beta, alpha)
        phi_5 = interpolate.interp2d(beta_range, alpha_range, nu_zeta_table, kind='linear')
        phi_5_1 = lambda beta, alpha: phi_5(beta, alpha) if beta > 0 else -phi_5(-beta, alpha)
        
        # quantiles
        p05 = np.percentile(data, 5)
        p50 = np.percentile(data, 50)
        p95 = np.percentile(data, 95)
        p25 = np.percentile(data, 25)
        p75 = np.percentile(data, 75)
        
        nu_alpha = (p95 - p05)/(p75 - p25)
        nu_beta = (p95 + p05 - 2*p50)/(p95 - p05)
    
        if nu_alpha >= 2.439:
            alpha = np.clip(psi_1(nu_beta, nu_alpha)[0], np.finfo(float).eps, 2.)
            beta = np.clip(psi_2_1(nu_beta, nu_alpha)[0], -1., 1.)
        else:
            alpha = 2.0
            beta = np.sign(nu_beta)
        c = (p75 - p25) / phi_3_1(beta, alpha)[0] 
        zeta = p50 + c*phi_5_1(beta, alpha)[0]
        delta = np.clip(zeta-beta*c*np.tan(np.pi*alpha/2.) if alpha == 1. else zeta, np.finfo(float).eps, np.inf) 
    
        return (alpha, beta, delta, c)
    
    # Override fit method using quantile estimates.
    def fit(self, data, *args, **kwds):
        """Use McCullock 1986 method - Simple Consistent Estimators
            of Stable Distribution Parameters
        """
        return self._fitstart(data, *args, **kwds)
    
    def _stats(self, alpha, beta):
        mu = 0 
        mu2 = 2
        g1 = 0. if alpha == 2. else np.NaN
        g2 = 0. if alpha == 2. else np.NaN 
        return mu, mu2, g1, g2
=======
        raise NotImplementedError


>>>>>>> 3aa423c2
levy_stable = levy_stable_gen(name='levy_stable')


class logistic_gen(rv_continuous):
    r"""A logistic (or Sech-squared) continuous random variable.

    %(before_notes)s

    Notes
    -----
    The probability density function for `logistic` is:

    .. math::

        f(x) = \frac{\exp(-x)}
                    {(1+exp(-x))^2}

    `logistic` is a special case of `genlogistic` with ``c == 1``.

    %(after_notes)s

    %(example)s

    """
    def _rvs(self):
        return self._random_state.logistic(size=self._size)

    def _pdf(self, x):
        # logistic.pdf(x) = exp(-x) / (1+exp(-x))**2
        return np.exp(self._logpdf(x))

    def _logpdf(self, x):
        return -x - 2. * sc.log1p(np.exp(-x))

    def _cdf(self, x):
        return sc.expit(x)

    def _ppf(self, q):
        return sc.logit(q)

    def _sf(self, x):
        return sc.expit(-x)

    def _isf(self, q):
        return -sc.logit(q)

    def _stats(self):
        return 0, np.pi*np.pi/3.0, 0, 6.0/5.0

    def _entropy(self):
        # http://en.wikipedia.org/wiki/Logistic_distribution
        return 2.0


logistic = logistic_gen(name='logistic')


class loggamma_gen(rv_continuous):
    r"""A log gamma continuous random variable.

    %(before_notes)s

    Notes
    -----
    The probability density function for `loggamma` is:

    .. math::

        f(x, c) = \frac{\exp(c x - \exp(x))}
                       {\gamma(c)}

    for all :math:`x, c > 0`.

    `loggamma` takes :math:`c` as a shape parameter.

    %(after_notes)s

    %(example)s

    """
    def _rvs(self, c):
        return np.log(self._random_state.gamma(c, size=self._size))

    def _pdf(self, x, c):
        # loggamma.pdf(x, c) = exp(c*x-exp(x)) / gamma(c)
        return np.exp(c*x-np.exp(x)-sc.gammaln(c))

    def _cdf(self, x, c):
        return sc.gammainc(c, np.exp(x))

    def _ppf(self, q, c):
        return np.log(sc.gammaincinv(c, q))

    def _stats(self, c):
        # See, for example, "A Statistical Study of Log-Gamma Distribution", by
        # Ping Shing Chan (thesis, McMaster University, 1993).
        mean = sc.digamma(c)
        var = sc.polygamma(1, c)
        skewness = sc.polygamma(2, c) / np.power(var, 1.5)
        excess_kurtosis = sc.polygamma(3, c) / (var*var)
        return mean, var, skewness, excess_kurtosis


loggamma = loggamma_gen(name='loggamma')


class loglaplace_gen(rv_continuous):
    r"""A log-Laplace continuous random variable.

    %(before_notes)s

    Notes
    -----
    The probability density function for `loglaplace` is:

    .. math::

        f(x, c) = \begin{cases}\frac{c}{2} x^{ c-1}  &\text{for } 0 < x < 1\\
                               \frac{c}{2} x^{-c-1}  &\text{for } x \ge 1
                  \end{cases}

    for ``c > 0``.

    `loglaplace` takes ``c`` as a shape parameter.

    %(after_notes)s

    References
    ----------
    T.J. Kozubowski and K. Podgorski, "A log-Laplace growth rate model",
    The Mathematical Scientist, vol. 28, pp. 49-60, 2003.

    %(example)s

    """
    def _pdf(self, x, c):
        # loglaplace.pdf(x, c) = c / 2 * x**(c-1),   for 0 < x < 1
        #                      = c / 2 * x**(-c-1),  for x >= 1
        cd2 = c/2.0
        c = np.where(x < 1, c, -c)
        return cd2*x**(c-1)

    def _cdf(self, x, c):
        return np.where(x < 1, 0.5*x**c, 1-0.5*x**(-c))

    def _ppf(self, q, c):
        return np.where(q < 0.5, (2.0*q)**(1.0/c), (2*(1.0-q))**(-1.0/c))

    def _munp(self, n, c):
        return c**2 / (c**2 - n**2)

    def _entropy(self, c):
        return np.log(2.0/c) + 1.0


loglaplace = loglaplace_gen(a=0.0, name='loglaplace')


def _lognorm_logpdf(x, s):
    return _lazywhere(x != 0, (x, s),
                      lambda x, s: -np.log(x)**2 / (2*s**2) - np.log(s*x*np.sqrt(2*np.pi)),
                      -np.inf)


class lognorm_gen(rv_continuous):
    r"""A lognormal continuous random variable.

    %(before_notes)s

    Notes
    -----
    The probability density function for `lognorm` is:

    .. math::

        f(x, s) = \frac{1}{s x \sqrt{2\pi}}
                  \exp(-\frac{1}{2} (\frac{\log(x)}{s})^2)

    for ``x > 0``, ``s > 0``.

    `lognorm` takes ``s`` as a shape parameter.

    %(after_notes)s

    A common parametrization for a lognormal random variable ``Y`` is in
    terms of the mean, ``mu``, and standard deviation, ``sigma``, of the
    unique normally distributed random variable ``X`` such that exp(X) = Y.
    This parametrization corresponds to setting ``s = sigma`` and ``scale =
    exp(mu)``.

    %(example)s

    """
    _support_mask = rv_continuous._open_support_mask

    def _rvs(self, s):
        return np.exp(s * self._random_state.standard_normal(self._size))

    def _pdf(self, x, s):
        # lognorm.pdf(x, s) = 1 / (s*x*sqrt(2*pi)) * exp(-1/2*(log(x)/s)**2)
        return np.exp(self._logpdf(x, s))

    def _logpdf(self, x, s):
        return _lognorm_logpdf(x, s)

    def _cdf(self, x, s):
        return _norm_cdf(np.log(x) / s)

    def _logcdf(self, x, s):
        return _norm_logcdf(np.log(x) / s)

    def _ppf(self, q, s):
        return np.exp(s * _norm_ppf(q))

    def _sf(self, x, s):
        return _norm_sf(np.log(x) / s)

    def _logsf(self, x, s):
        return _norm_logsf(np.log(x) / s)

    def _stats(self, s):
        p = np.exp(s*s)
        mu = np.sqrt(p)
        mu2 = p*(p-1)
        g1 = np.sqrt((p-1))*(2+p)
        g2 = np.polyval([1, 2, 3, 0, -6.0], p)
        return mu, mu2, g1, g2

    def _entropy(self, s):
        return 0.5 * (1 + np.log(2*np.pi) + 2 * np.log(s))

    @extend_notes_in_docstring(rv_continuous, notes="""\
        When the location parameter is fixed by using the `floc` argument,
        this function uses explicit formulas for the maximum likelihood
        estimation of the log-normal shape and scale parameters, so the
        `optimizer`, `loc` and `scale` keyword arguments are ignored.\n\n""")
    def fit(self, data, *args, **kwds):
        floc = kwds.get('floc', None)
        if floc is None:
            # loc is not fixed.  Use the default fit method.
            return super(lognorm_gen, self).fit(data, *args, **kwds)

        f0 = (kwds.get('f0', None) or kwds.get('fs', None) or
              kwds.get('fix_s', None))
        fscale = kwds.get('fscale', None)

        if len(args) > 1:
            raise TypeError("Too many input arguments.")
        for name in ['f0', 'fs', 'fix_s', 'floc', 'fscale', 'loc', 'scale',
                     'optimizer']:
            kwds.pop(name, None)
        if kwds:
            raise TypeError("Unknown arguments: %s." % kwds)

        # Special case: loc is fixed.  Use the maximum likelihood formulas
        # instead of the numerical solver.

        if f0 is not None and fscale is not None:
            # This check is for consistency with `rv_continuous.fit`.
            raise ValueError("All parameters fixed. There is nothing to "
                             "optimize.")

        data = np.asarray(data)
        floc = float(floc)
        if floc != 0:
            # Shifting the data by floc. Don't do the subtraction in-place,
            # because `data` might be a view of the input array.
            data = data - floc
        if np.any(data <= 0):
            raise FitDataError("lognorm", lower=floc, upper=np.inf)
        lndata = np.log(data)

        # Three cases to handle:
        # * shape and scale both free
        # * shape fixed, scale free
        # * shape free, scale fixed

        if fscale is None:
            # scale is free.
            scale = np.exp(lndata.mean())
            if f0 is None:
                # shape is free.
                shape = lndata.std()
            else:
                # shape is fixed.
                shape = float(f0)
        else:
            # scale is fixed, shape is free
            scale = float(fscale)
            shape = np.sqrt(((lndata - np.log(scale))**2).mean())

        return shape, floc, scale


lognorm = lognorm_gen(a=0.0, name='lognorm')


class gilbrat_gen(rv_continuous):
    r"""A Gilbrat continuous random variable.

    %(before_notes)s

    Notes
    -----
    The probability density function for `gilbrat` is:

    .. math::

        f(x) = \frac{1}{x \sqrt{2\pi}} \exp(-\frac{1}{2} (\log(x))^2)

    `gilbrat` is a special case of `lognorm` with ``s = 1``.

    %(after_notes)s

    %(example)s

    """
    _support_mask = rv_continuous._open_support_mask

    def _rvs(self):
        return np.exp(self._random_state.standard_normal(self._size))

    def _pdf(self, x):
        # gilbrat.pdf(x) = 1/(x*sqrt(2*pi)) * exp(-1/2*(log(x))**2)
        return np.exp(self._logpdf(x))

    def _logpdf(self, x):
        return _lognorm_logpdf(x, 1.0)

    def _cdf(self, x):
        return _norm_cdf(np.log(x))

    def _ppf(self, q):
        return np.exp(_norm_ppf(q))

    def _stats(self):
        p = np.e
        mu = np.sqrt(p)
        mu2 = p * (p - 1)
        g1 = np.sqrt((p - 1)) * (2 + p)
        g2 = np.polyval([1, 2, 3, 0, -6.0], p)
        return mu, mu2, g1, g2

    def _entropy(self):
        return 0.5 * np.log(2 * np.pi) + 0.5


gilbrat = gilbrat_gen(a=0.0, name='gilbrat')


class maxwell_gen(rv_continuous):
    r"""A Maxwell continuous random variable.

    %(before_notes)s

    Notes
    -----
    A special case of a `chi` distribution,  with ``df = 3``, ``loc = 0.0``,
    and given ``scale = a``, where ``a`` is the parameter used in the
    Mathworld description [1]_.

    The probability density function for `maxwell` is:

    .. math::

        f(x) = \sqrt{2/\pi}x^2 \exp(-x^2/2)

    for ``x > 0``.

    %(after_notes)s

    References
    ----------
    .. [1] http://mathworld.wolfram.com/MaxwellDistribution.html

    %(example)s
    """
    def _rvs(self):
        return chi.rvs(3.0, size=self._size, random_state=self._random_state)

    def _pdf(self, x):
        # maxwell.pdf(x) = sqrt(2/pi)x**2 * exp(-x**2/2)
        return np.sqrt(2.0/np.pi)*x*x*np.exp(-x*x/2.0)

    def _cdf(self, x):
        return sc.gammainc(1.5, x*x/2.0)

    def _ppf(self, q):
        return np.sqrt(2*sc.gammaincinv(1.5, q))

    def _stats(self):
        val = 3*np.pi-8
        return (2*np.sqrt(2.0/np.pi),
                3-8/np.pi,
                np.sqrt(2)*(32-10*np.pi)/val**1.5,
                (-12*np.pi*np.pi + 160*np.pi - 384) / val**2.0)

    def _entropy(self):
        return _EULER + 0.5*np.log(2*np.pi)-0.5


maxwell = maxwell_gen(a=0.0, name='maxwell')


class mielke_gen(rv_continuous):
    r"""A Mielke's Beta-Kappa continuous random variable.

    %(before_notes)s

    Notes
    -----
    The probability density function for `mielke` is:

    .. math::

        f(x, k, s) = \frac{k x^{k-1}}{(1+x^s)^{1+k/s}}

    for ``x > 0``.

    `mielke` takes ``k`` and ``s`` as shape parameters.

    %(after_notes)s

    %(example)s

    """
    def _pdf(self, x, k, s):
        # mielke.pdf(x, k, s) = k * x**(k-1) / (1+x**s)**(1+k/s)
        return k*x**(k-1.0) / (1.0+x**s)**(1.0+k*1.0/s)

    def _cdf(self, x, k, s):
        return x**k / (1.0+x**s)**(k*1.0/s)

    def _ppf(self, q, k, s):
        qsk = pow(q, s*1.0/k)
        return pow(qsk/(1.0-qsk), 1.0/s)


mielke = mielke_gen(a=0.0, name='mielke')


class kappa4_gen(rv_continuous):
    r"""Kappa 4 parameter distribution.

    %(before_notes)s

    Notes
    -----
    The probability density function for kappa4 is:

    .. math::

        f(x, h, k) = (1 - k x)^{1/k - 1} (1 - h (1 - k x)^{1/k})^{1/h-1}

    if :math:`h` and :math:`k` are not equal to 0.

    If :math:`h` or :math:`k` are zero then the pdf can be simplified:

    h = 0 and k != 0::

        kappa4.pdf(x, h, k) = (1.0 - k*x)**(1.0/k - 1.0)*
                              exp(-(1.0 - k*x)**(1.0/k))

    h != 0 and k = 0::

        kappa4.pdf(x, h, k) = exp(-x)*(1.0 - h*exp(-x))**(1.0/h - 1.0)

    h = 0 and k = 0::

        kappa4.pdf(x, h, k) = exp(-x)*exp(-exp(-x))

    kappa4 takes :math:`h` and :math:`k` as shape parameters.

    The kappa4 distribution returns other distributions when certain
    :math:`h` and :math:`k` values are used.

    +------+-------------+----------------+------------------+
    | h    | k=0.0       | k=1.0          | -inf<=k<=inf     |
    +======+=============+================+==================+
    | -1.0 | Logistic    |                | Generalized      |
    |      |             |                | Logistic(1)      |
    |      |             |                |                  |
    |      | logistic(x) |                |                  |
    +------+-------------+----------------+------------------+
    |  0.0 | Gumbel      | Reverse        | Generalized      |
    |      |             | Exponential(2) | Extreme Value    |
    |      |             |                |                  |
    |      | gumbel_r(x) |                | genextreme(x, k) |
    +------+-------------+----------------+------------------+
    |  1.0 | Exponential | Uniform        | Generalized      |
    |      |             |                | Pareto           |
    |      |             |                |                  |
    |      | expon(x)    | uniform(x)     | genpareto(x, -k) |
    +------+-------------+----------------+------------------+

    (1) There are at least five generalized logistic distributions.
        Four are described here:
        https://en.wikipedia.org/wiki/Generalized_logistic_distribution
        The "fifth" one is the one kappa4 should match which currently
        isn't implemented in scipy:
        https://en.wikipedia.org/wiki/Talk:Generalized_logistic_distribution
        http://www.mathwave.com/help/easyfit/html/analyses/distributions/gen_logistic.html
    (2) This distribution is currently not in scipy.

    References
    ----------
    J.C. Finney, "Optimization of a Skewed Logistic Distribution With Respect
    to the Kolmogorov-Smirnov Test", A Dissertation Submitted to the Graduate
    Faculty of the Louisiana State University and Agricultural and Mechanical
    College, (August, 2004),
    http://digitalcommons.lsu.edu/cgi/viewcontent.cgi?article=4671&context=gradschool_dissertations

    J.R.M. Hosking, "The four-parameter kappa distribution". IBM J. Res.
    Develop. 38 (3), 25 1-258 (1994).

    B. Kumphon, A. Kaew-Man, P. Seenoi, "A Rainfall Distribution for the Lampao
    Site in the Chi River Basin, Thailand", Journal of Water Resource and
    Protection, vol. 4, 866-869, (2012).
    http://file.scirp.org/pdf/JWARP20121000009_14676002.pdf

    C. Winchester, "On Estimation of the Four-Parameter Kappa Distribution", A
    Thesis Submitted to Dalhousie University, Halifax, Nova Scotia, (March
    2000).
    http://www.nlc-bnc.ca/obj/s4/f2/dsk2/ftp01/MQ57336.pdf

    %(after_notes)s

    %(example)s

    """
    def _argcheck(self, h, k):
        condlist = [np.logical_and(h > 0, k > 0),
                    np.logical_and(h > 0, k == 0),
                    np.logical_and(h > 0, k < 0),
                    np.logical_and(h <= 0, k > 0),
                    np.logical_and(h <= 0, k == 0),
                    np.logical_and(h <= 0, k < 0)]

        def f0(h, k):
            return (1.0 - float_power(h, -k))/k

        def f1(h, k):
            return np.log(h)

        def f3(h, k):
            a = np.empty(np.shape(h))
            a[:] = -np.inf
            return a

        def f5(h, k):
            return 1.0/k

        self.a = _lazyselect(condlist,
                             [f0, f1, f0, f3, f3, f5],
                             [h, k],
                             default=np.nan)

        def f0(h, k):
            return 1.0/k

        def f1(h, k):
            a = np.empty(np.shape(h))
            a[:] = np.inf
            return a

        self.b = _lazyselect(condlist,
                             [f0, f1, f1, f0, f1, f1],
                             [h, k],
                             default=np.nan)
        return h == h

    def _pdf(self, x, h, k):
        # kappa4.pdf(x, h, k) = (1.0 - k*x)**(1.0/k - 1.0)*
        #                       (1.0 - h*(1.0 - k*x)**(1.0/k))**(1.0/h-1)
        return np.exp(self._logpdf(x, h, k))

    def _logpdf(self, x, h, k):
        condlist = [np.logical_and(h != 0, k != 0),
                    np.logical_and(h == 0, k != 0),
                    np.logical_and(h != 0, k == 0),
                    np.logical_and(h == 0, k == 0)]

        def f0(x, h, k):
            '''pdf = (1.0 - k*x)**(1.0/k - 1.0)*(
                      1.0 - h*(1.0 - k*x)**(1.0/k))**(1.0/h-1.0)
               logpdf = ...
            '''
            return (sc.xlog1py(1.0/k - 1.0, -k*x) +
                    sc.xlog1py(1.0/h - 1.0, -h*(1.0 - k*x)**(1.0/k)))

        def f1(x, h, k):
            '''pdf = (1.0 - k*x)**(1.0/k - 1.0)*np.exp(-(
                      1.0 - k*x)**(1.0/k))
               logpdf = ...
            '''
            return sc.xlog1py(1.0/k - 1.0, -k*x) - (1.0 - k*x)**(1.0/k)

        def f2(x, h, k):
            '''pdf = np.exp(-x)*(1.0 - h*np.exp(-x))**(1.0/h - 1.0)
               logpdf = ...
            '''
            return -x + sc.xlog1py(1.0/h - 1.0, -h*np.exp(-x))

        def f3(x, h, k):
            '''pdf = np.exp(-x-np.exp(-x))
               logpdf = ...
            '''
            return -x - np.exp(-x)

        return _lazyselect(condlist,
                           [f0, f1, f2, f3],
                           [x, h, k],
                           default=np.nan)

    def _cdf(self, x, h, k):
        return np.exp(self._logcdf(x, h, k))

    def _logcdf(self, x, h, k):
        condlist = [np.logical_and(h != 0, k != 0),
                    np.logical_and(h == 0, k != 0),
                    np.logical_and(h != 0, k == 0),
                    np.logical_and(h == 0, k == 0)]

        def f0(x, h, k):
            '''cdf = (1.0 - h*(1.0 - k*x)**(1.0/k))**(1.0/h)
               logcdf = ...
            '''
            return (1.0/h)*sc.log1p(-h*(1.0 - k*x)**(1.0/k))

        def f1(x, h, k):
            '''cdf = np.exp(-(1.0 - k*x)**(1.0/k))
               logcdf = ...
            '''
            return -(1.0 - k*x)**(1.0/k)

        def f2(x, h, k):
            '''cdf = (1.0 - h*np.exp(-x))**(1.0/h)
               logcdf = ...
            '''
            return (1.0/h)*sc.log1p(-h*np.exp(-x))

        def f3(x, h, k):
            '''cdf = np.exp(-np.exp(-x))
               logcdf = ...
            '''
            return -np.exp(-x)

        return _lazyselect(condlist,
                           [f0, f1, f2, f3],
                           [x, h, k],
                           default=np.nan)

    def _ppf(self, q, h, k):
        condlist = [np.logical_and(h != 0, k != 0),
                    np.logical_and(h == 0, k != 0),
                    np.logical_and(h != 0, k == 0),
                    np.logical_and(h == 0, k == 0)]

        def f0(q, h, k):
            return 1.0/k*(1.0 - ((1.0 - (q**h))/h)**k)

        def f1(q, h, k):
            return 1.0/k*(1.0 - (-np.log(q))**k)

        def f2(q, h, k):
            '''ppf = -np.log((1.0 - (q**h))/h)
            '''
            return -sc.log1p(-(q**h)) + np.log(h)

        def f3(q, h, k):
            return -np.log(-np.log(q))

        return _lazyselect(condlist,
                           [f0, f1, f2, f3],
                           [q, h, k],
                           default=np.nan)

    def _stats(self, h, k):
        if h >= 0 and k >= 0:
            maxr = 5
        elif h < 0 and k >= 0:
            maxr = int(-1.0/h*k)
        elif k < 0:
            maxr = int(-1.0/k)
        else:
            maxr = 5

        outputs = [None if r < maxr else np.nan for r in range(1, 5)]
        return outputs[:]


kappa4 = kappa4_gen(name='kappa4')


class kappa3_gen(rv_continuous):
    r"""Kappa 3 parameter distribution.

    %(before_notes)s

    Notes
    -----
    The probability density function for `kappa` is:

    .. math::

        f(x, a) = \begin{cases}
                    a [a + x^a]^{-(a + 1)/a},     &\text{for } x > 0\\
                    0.0,                          &\text{for } x \le 0
                  \end{cases}

    `kappa3` takes :math:`a` as a shape parameter and :math:`a > 0`.

    References
    ----------
    P.W. Mielke and E.S. Johnson, "Three-Parameter Kappa Distribution Maximum
    Likelihood and Likelihood Ratio Tests", Methods in Weather Research,
    701-707, (September, 1973),
    http://docs.lib.noaa.gov/rescue/mwr/101/mwr-101-09-0701.pdf

    B. Kumphon, "Maximum Entropy and Maximum Likelihood Estimation for the
    Three-Parameter Kappa Distribution", Open Journal of Statistics, vol 2,
    415-419 (2012)
    http://file.scirp.org/pdf/OJS20120400011_95789012.pdf

    %(after_notes)s

    %(example)s

    """
    def _argcheck(self, a):
        return a > 0

    def _pdf(self, x, a):
        # kappa3.pdf(x, a) =
        #     a*[a + x**a]**(-(a + 1)/a),     for x > 0
        #     0.0,                            for x <= 0
        return a*(a + x**a)**(-1.0/a-1)

    def _cdf(self, x, a):
        return x*(a + x**a)**(-1.0/a)

    def _ppf(self, q, a):
        return (a/(q**-a - 1.0))**(1.0/a)

    def _stats(self, a):
        outputs = [None if i < a else np.nan for i in range(1, 5)]
        return outputs[:]


kappa3 = kappa3_gen(a=0.0, name='kappa3')

class moyal_gen(rv_continuous):
    r"""A Moyal continuous random variable.

    %(before_notes)s

    Notes
    -----
    The probability density function for `moyal` is:

    .. math::

        f(x) = \exp(-(x + \exp(-x))/2) / \sqrt{2\pi}

    %(after_notes)s

    This distribution has utility in high-energy physics and radiation
    detection. It describes the energy loss of a charged relativistic
    particle due to ionization of the medium [1]_. It also provides an
    approximation for the Landau distribution. For an in depth description
    see [2]_. For additional description, see [3]_.

    References
    ----------
    .. [1] J.E. Moyal, "XXX. Theory of ionization fluctuations",
           The London, Edinburgh, and Dublin Philosophical Magazine
           and Journal of Science, vol 46, 263-280, (1955).
           https://doi.org/10.1080/14786440308521076 (gated)
    .. [2] G. Cordeiro et al., "The beta Moyal: a useful skew distribution",
           International Journal of Research and Reviews in Applied Sciences,
           vol 10, 171-192, (2012).
           http://www.arpapress.com/Volumes/Vol10Issue2/IJRRAS_10_2_02.pdf
    .. [3] C. Walck, "Handbook on Statistical Distributions for
           Experimentalists; International Report SUF-PFY/96-01", Chapter 26,
           University of Stockholm: Stockholm, Sweden, (2007).
           www.stat.rice.edu/~dobelman/textfiles/DistributionsHandbook.pdf

    .. versionadded:: 1.1.0

    %(example)s

    """
    def _rvs(self):
        sz, rndm = self._size, self._random_state
        u1 = gamma.rvs(a = 0.5, scale = 2, size=sz, random_state=rndm)
        return -np.log(u1)

    def _pdf(self, x):
        return np.exp(-0.5 * (x + np.exp(-x))) / np.sqrt(2*np.pi)

    def _cdf(self, x):
        return sc.erfc(np.exp(-0.5 * x) / np.sqrt(2))

    def _sf(self, x):
        return sc.erf(np.exp(-0.5 * x) / np.sqrt(2))

    def _ppf(self, x):
        return -np.log(2 * sc.erfcinv(x)**2)

    def _stats(self):
        mu = np.log(2) + np.euler_gamma
        mu2 = np.pi**2 / 2
        g1 = 28 * np.sqrt(2) * sc.zeta(3) / np.pi**3
        g2 = 4.
        return mu, mu2, g1, g2

    def _munp(self, n):
        if n == 1.0:
            return np.log(2) + np.euler_gamma
        elif n == 2.0:
            return np.pi**2 / 2 + (np.log(2) + np.euler_gamma)**2
        elif n == 3.0:
            tmp1 = 1.5 * np.pi**2 * (np.log(2)+np.euler_gamma)
            tmp2 = (np.log(2)+np.euler_gamma)**3
            tmp3 = 14 * sc.zeta(3)
            return tmp1 + tmp2 + tmp3
        elif n == 4.0:
            tmp1 = 4 * 14 * sc.zeta(3) * (np.log(2) + np.euler_gamma)
            tmp2 = 3 * np.pi**2 * (np.log(2) + np.euler_gamma)**2
            tmp3 = (np.log(2) + np.euler_gamma)**4
            tmp4 = 7 * np.pi**4 / 4
            return tmp1 + tmp2 + tmp3 + tmp4
        else:
            # return generic for higher moments
            # return rv_continuous._mom1_sc(self, n, b)
            return self._mom1_sc(n)


moyal = moyal_gen(name="moyal")


class nakagami_gen(rv_continuous):
    r"""A Nakagami continuous random variable.

    %(before_notes)s

    Notes
    -----
    The probability density function for `nakagami` is:

    .. math::

        f(x, nu) = \frac{2 \nu^\nu}{\gamma(\nu)} x^{2\nu-1} \exp(-\nu x^2)

    for ``x > 0``, ``nu > 0``.

    `nakagami` takes ``nu`` as a shape parameter.

    %(after_notes)s

    %(example)s

    """
    def _pdf(self, x, nu):
        # nakagami.pdf(x, nu) = 2 * nu**nu / gamma(nu) *
        #                       x**(2*nu-1) * exp(-nu*x**2)
        return 2*nu**nu/sc.gamma(nu)*(x**(2*nu-1.0))*np.exp(-nu*x*x)

    def _cdf(self, x, nu):
        return sc.gammainc(nu, nu*x*x)

    def _ppf(self, q, nu):
        return np.sqrt(1.0/nu*sc.gammaincinv(nu, q))

    def _stats(self, nu):
        mu = sc.gamma(nu+0.5)/sc.gamma(nu)/np.sqrt(nu)
        mu2 = 1.0-mu*mu
        g1 = mu * (1 - 4*nu*mu2) / 2.0 / nu / np.power(mu2, 1.5)
        g2 = -6*mu**4*nu + (8*nu-2)*mu**2-2*nu + 1
        g2 /= nu*mu2**2.0
        return mu, mu2, g1, g2


nakagami = nakagami_gen(a=0.0, name="nakagami")


class ncx2_gen(rv_continuous):
    r"""A non-central chi-squared continuous random variable.

    %(before_notes)s

    Notes
    -----
    The probability density function for `ncx2` is:

    .. math::

        f(x, df, nc) = \exp(-\frac{nc+x}{2}) \frac{1}{2} (x/nc)^{(df-2)/4}
                       I[(df-2)/2](\sqrt{nc x})

    for :math:`x > 0`.

    `ncx2` takes ``df`` and ``nc`` as shape parameters.

    %(after_notes)s

    %(example)s

    """
    def _rvs(self, df, nc):
        return self._random_state.noncentral_chisquare(df, nc, self._size)

    def _logpdf(self, x, df, nc):
        return _ncx2_log_pdf(x, df, nc)

    def _pdf(self, x, df, nc):
        # ncx2.pdf(x, df, nc) = exp(-(nc+x)/2) * 1/2 * (x/nc)**((df-2)/4)
        #                       * I[(df-2)/2](sqrt(nc*x))
        return _ncx2_pdf(x, df, nc)

    def _cdf(self, x, df, nc):
        return _ncx2_cdf(x, df, nc)

    def _ppf(self, q, df, nc):
        return sc.chndtrix(q, df, nc)

    def _stats(self, df, nc):
        val = df + 2.0*nc
        return (df + nc,
                2*val,
                np.sqrt(8)*(val+nc)/val**1.5,
                12.0*(val+2*nc)/val**2.0)


ncx2 = ncx2_gen(a=0.0, name='ncx2')


class ncf_gen(rv_continuous):
    r"""A non-central F distribution continuous random variable.

    %(before_notes)s

    Notes
    -----
    The probability density function for `ncf` is:

    .. math::

        f(x, n_1, n_2, \lambda) =
                          \exp(\frac{\lambda}{2} + \lambda n_1 \frac{x}{2(n_1 x+n_2)})
                          n_1^{n_1/2} n_2^{n_2/2} x^{n_1/2 - 1} \\
                          (n_2+n_1 x)^{-(n_1+n_2)/2}
                          \gamma(n_1/2) \gamma(1+n_2/2) \\
                         \frac{L^{\frac{v_1}{2}-1}_{v_2/2}
                               (-\lambda v_1 \frac{x}{2(v_1 x+v_2)})}
                              {(B(v_1/2, v_2/2)  \gamma(\frac{v_1+v_2}{2})}

    for :math:`n_1 > 1`, :math:`n_2, \lambda > 0`.  Here :math:`n_1` is the
    degrees of freedom in the numerator, :math:`n_2` the degrees of freedom in
    the denominator, :math:`\lambda` the non-centrality parameter,
    :math:`\gamma` is the logarithm of the Gamma function, :math:`L_n^k` is a
    generalized Laguerre polynomial and :math:`B` is the beta function.

    `ncf` takes ``df1``, ``df2`` and ``nc`` as shape parameters.

    %(after_notes)s

    %(example)s

    """
    def _rvs(self, dfn, dfd, nc):
        return self._random_state.noncentral_f(dfn, dfd, nc, self._size)

    def _pdf_skip(self, x, dfn, dfd, nc):
        # ncf.pdf(x, df1, df2, nc) = exp(nc/2 + nc*df1*x/(2*(df1*x+df2))) *
        #             df1**(df1/2) * df2**(df2/2) * x**(df1/2-1) *
        #             (df2+df1*x)**(-(df1+df2)/2) *
        #             gamma(df1/2)*gamma(1+df2/2) *
        #             L^{v1/2-1}^{v2/2}(-nc*v1*x/(2*(v1*x+v2))) /
        #             (B(v1/2, v2/2) * gamma((v1+v2)/2))
        n1, n2 = dfn, dfd
        term = -nc/2+nc*n1*x/(2*(n2+n1*x)) + sc.gammaln(n1/2.)+sc.gammaln(1+n2/2.)
        term -= sc.gammaln((n1+n2)/2.0)
        Px = np.exp(term)
        Px *= n1**(n1/2) * n2**(n2/2) * x**(n1/2-1)
        Px *= (n2+n1*x)**(-(n1+n2)/2)
        Px *= sc.assoc_laguerre(-nc*n1*x/(2.0*(n2+n1*x)), n2/2, n1/2-1)
        Px /= sc.beta(n1/2, n2/2)
        # This function does not have a return.  Drop it for now, the generic
        # function seems to work OK.

    def _cdf(self, x, dfn, dfd, nc):
        return sc.ncfdtr(dfn, dfd, nc, x)

    def _ppf(self, q, dfn, dfd, nc):
        return sc.ncfdtri(dfn, dfd, nc, q)

    def _munp(self, n, dfn, dfd, nc):
        val = (dfn * 1.0/dfd)**n
        term = sc.gammaln(n+0.5*dfn) + sc.gammaln(0.5*dfd-n) - sc.gammaln(dfd*0.5)
        val *= np.exp(-nc / 2.0+term)
        val *= sc.hyp1f1(n+0.5*dfn, 0.5*dfn, 0.5*nc)
        return val

    def _stats(self, dfn, dfd, nc):
        mu = np.where(dfd <= 2, np.inf, dfd / (dfd-2.0)*(1+nc*1.0/dfn))
        mu2 = np.where(dfd <= 4, np.inf, 2*(dfd*1.0/dfn)**2.0 *
                       ((dfn+nc/2.0)**2.0 + (dfn+nc)*(dfd-2.0)) /
                       ((dfd-2.0)**2.0 * (dfd-4.0)))
        return mu, mu2, None, None


ncf = ncf_gen(a=0.0, name='ncf')


class t_gen(rv_continuous):
    r"""A Student's T continuous random variable.

    %(before_notes)s

    Notes
    -----
    The probability density function for `t` is:

    .. math::

        f(x, df) = \frac{\gamma((df+1)/2)}
                        {\sqrt{\pi*df} \gamma(df/2) (1+x^2/df)^{(df+1)/2}}

    for ``df > 0``.

    `t` takes ``df`` as a shape parameter.

    %(after_notes)s

    %(example)s

    """
    def _rvs(self, df):
        return self._random_state.standard_t(df, size=self._size)

    def _pdf(self, x, df):
        #                                gamma((df+1)/2)
        # t.pdf(x, df) = ---------------------------------------------------
        #                sqrt(pi*df) * gamma(df/2) * (1+x**2/df)**((df+1)/2)
        r = np.asarray(df*1.0)
        Px = np.exp(sc.gammaln((r+1)/2)-sc.gammaln(r/2))
        Px /= np.sqrt(r*np.pi)*(1+(x**2)/r)**((r+1)/2)
        return Px

    def _logpdf(self, x, df):
        r = df*1.0
        lPx = sc.gammaln((r+1)/2)-sc.gammaln(r/2)
        lPx -= 0.5*np.log(r*np.pi) + (r+1)/2*np.log(1+(x**2)/r)
        return lPx

    def _cdf(self, x, df):
        return sc.stdtr(df, x)

    def _sf(self, x, df):
        return sc.stdtr(df, -x)

    def _ppf(self, q, df):
        return sc.stdtrit(df, q)

    def _isf(self, q, df):
        return -sc.stdtrit(df, q)

    def _stats(self, df):
        mu2 = _lazywhere(df > 2, (df,),
                         lambda df: df / (df-2.0),
                         np.inf)
        g1 = np.where(df > 3, 0.0, np.nan)
        g2 = _lazywhere(df > 4, (df,),
                        lambda df: 6.0 / (df-4.0),
                        np.nan)
        return 0, mu2, g1, g2


t = t_gen(name='t')


class nct_gen(rv_continuous):
    r"""A non-central Student's T continuous random variable.

    %(before_notes)s

    Notes
    -----
    The probability density function for `nct` is:

    .. math::

        f(x, df, nc) = \frac{df^{df/2} \gamma(df+1)}{2^{df}
                       \exp(nc^2 / 2) (df+x^2)^{df/2} \gamma(df/2)}

    for ``df > 0``.

    `nct` takes ``df`` and ``nc`` as shape parameters.

    %(after_notes)s

    %(example)s

    """
    def _argcheck(self, df, nc):
        return (df > 0) & (nc == nc)

    def _rvs(self, df, nc):
        sz, rndm = self._size, self._random_state
        n = norm.rvs(loc=nc, size=sz, random_state=rndm)
        c2 = chi2.rvs(df, size=sz, random_state=rndm)
        return n * np.sqrt(df) / np.sqrt(c2)

    def _pdf(self, x, df, nc):
        # nct.pdf(x, df, nc) =
        #                               df**(df/2) * gamma(df+1)
        #                ----------------------------------------------------
        #                2**df*exp(nc**2/2) * (df+x**2)**(df/2) * gamma(df/2)
        n = df*1.0
        nc = nc*1.0
        x2 = x*x
        ncx2 = nc*nc*x2
        fac1 = n + x2
        trm1 = n/2.*np.log(n) + sc.gammaln(n+1)
        trm1 -= n*np.log(2)+nc*nc/2.+(n/2.)*np.log(fac1)+sc.gammaln(n/2.)
        Px = np.exp(trm1)
        valF = ncx2 / (2*fac1)
        trm1 = np.sqrt(2)*nc*x*sc.hyp1f1(n/2+1, 1.5, valF)
        trm1 /= np.asarray(fac1*sc.gamma((n+1)/2))
        trm2 = sc.hyp1f1((n+1)/2, 0.5, valF)
        trm2 /= np.asarray(np.sqrt(fac1)*sc.gamma(n/2+1))
        Px *= trm1+trm2
        return Px

    def _cdf(self, x, df, nc):
        return sc.nctdtr(df, nc, x)

    def _ppf(self, q, df, nc):
        return sc.nctdtrit(df, nc, q)

    def _stats(self, df, nc, moments='mv'):
        #
        # See D. Hogben, R.S. Pinkham, and M.B. Wilk,
        # 'The moments of the non-central t-distribution'
        # Biometrika 48, p. 465 (2961).
        # e.g. http://www.jstor.org/stable/2332772 (gated)
        #
        mu, mu2, g1, g2 = None, None, None, None

        gfac = sc.gamma(df/2.-0.5) / sc.gamma(df/2.)
        c11 = np.sqrt(df/2.) * gfac
        c20 = df / (df-2.)
        c22 = c20 - c11*c11
        mu = np.where(df > 1, nc*c11, np.inf)
        mu2 = np.where(df > 2, c22*nc*nc + c20, np.inf)
        if 's' in moments:
            c33t = df * (7.-2.*df) / (df-2.) / (df-3.) + 2.*c11*c11
            c31t = 3.*df / (df-2.) / (df-3.)
            mu3 = (c33t*nc*nc + c31t) * c11*nc
            g1 = np.where(df > 3, mu3 / np.power(mu2, 1.5), np.nan)
        # kurtosis
        if 'k' in moments:
            c44 = df*df / (df-2.) / (df-4.)
            c44 -= c11*c11 * 2.*df*(5.-df) / (df-2.) / (df-3.)
            c44 -= 3.*c11**4
            c42 = df / (df-4.) - c11*c11 * (df-1.) / (df-3.)
            c42 *= 6.*df / (df-2.)
            c40 = 3.*df*df / (df-2.) / (df-4.)

            mu4 = c44 * nc**4 + c42*nc**2 + c40
            g2 = np.where(df > 4, mu4/mu2**2 - 3., np.nan)
        return mu, mu2, g1, g2


nct = nct_gen(name="nct")


class pareto_gen(rv_continuous):
    r"""A Pareto continuous random variable.

    %(before_notes)s

    Notes
    -----
    The probability density function for `pareto` is:

    .. math::

        f(x, b) = \frac{b}{x^{b+1}}

    for :math:`x \ge 1`, :math:`b > 0`.

    `pareto` takes :math:`b` as a shape parameter.

    %(after_notes)s

    %(example)s

    """
    def _pdf(self, x, b):
        # pareto.pdf(x, b) = b / x**(b+1)
        return b * x**(-b-1)

    def _cdf(self, x, b):
        return 1 - x**(-b)

    def _ppf(self, q, b):
        return pow(1-q, -1.0/b)

    def _sf(self, x, b):
        return x**(-b)

    def _stats(self, b, moments='mv'):
        mu, mu2, g1, g2 = None, None, None, None
        if 'm' in moments:
            mask = b > 1
            bt = np.extract(mask, b)
            mu = valarray(np.shape(b), value=np.inf)
            np.place(mu, mask, bt / (bt-1.0))
        if 'v' in moments:
            mask = b > 2
            bt = np.extract(mask, b)
            mu2 = valarray(np.shape(b), value=np.inf)
            np.place(mu2, mask, bt / (bt-2.0) / (bt-1.0)**2)
        if 's' in moments:
            mask = b > 3
            bt = np.extract(mask, b)
            g1 = valarray(np.shape(b), value=np.nan)
            vals = 2 * (bt + 1.0) * np.sqrt(bt - 2.0) / ((bt - 3.0) * np.sqrt(bt))
            np.place(g1, mask, vals)
        if 'k' in moments:
            mask = b > 4
            bt = np.extract(mask, b)
            g2 = valarray(np.shape(b), value=np.nan)
            vals = (6.0*np.polyval([1.0, 1.0, -6, -2], bt) /
                    np.polyval([1.0, -7.0, 12.0, 0.0], bt))
            np.place(g2, mask, vals)
        return mu, mu2, g1, g2

    def _entropy(self, c):
        return 1 + 1.0/c - np.log(c)


pareto = pareto_gen(a=1.0, name="pareto")


class lomax_gen(rv_continuous):
    r"""A Lomax (Pareto of the second kind) continuous random variable.

    %(before_notes)s

    Notes
    -----
    The Lomax distribution is a special case of the Pareto distribution, with
    (loc=-1.0).

    The probability density function for `lomax` is:

    .. math::

        f(x, c) = \frac{c}{(1+x)^{c+1}}

    for :math:`x \ge 0`, ``c > 0``.

    `lomax` takes :math:`c` as a shape parameter.

    %(after_notes)s

    %(example)s

    """
    def _pdf(self, x, c):
        # lomax.pdf(x, c) = c / (1+x)**(c+1)
        return c*1.0/(1.0+x)**(c+1.0)

    def _logpdf(self, x, c):
        return np.log(c) - (c+1)*sc.log1p(x)

    def _cdf(self, x, c):
        return -sc.expm1(-c*sc.log1p(x))

    def _sf(self, x, c):
        return np.exp(-c*sc.log1p(x))

    def _logsf(self, x, c):
        return -c*sc.log1p(x)

    def _ppf(self, q, c):
        return sc.expm1(-sc.log1p(-q)/c)

    def _stats(self, c):
        mu, mu2, g1, g2 = pareto.stats(c, loc=-1.0, moments='mvsk')
        return mu, mu2, g1, g2

    def _entropy(self, c):
        return 1+1.0/c-np.log(c)


lomax = lomax_gen(a=0.0, name="lomax")


class pearson3_gen(rv_continuous):
    r"""A pearson type III continuous random variable.

    %(before_notes)s

    Notes
    -----
    The probability density function for `pearson3` is:

    .. math::

        f(x, skew) = \frac{|\beta|}{\gamma(\alpha)}
                     (\beta (x - \zeta))^{alpha - 1} \exp(-\beta (x - \zeta))

    where:

    .. math::

            \beta = \frac{2}{skew  stddev}
            \alpha = (stddev \beta)^2
            \zeta = loc - \frac{\alpha}{\beta}

    `pearson3` takes ``skew`` as a shape parameter.

    %(after_notes)s

    %(example)s

    References
    ----------
    R.W. Vogel and D.E. McMartin, "Probability Plot Goodness-of-Fit and
    Skewness Estimation Procedures for the Pearson Type 3 Distribution", Water
    Resources Research, Vol.27, 3149-3158 (1991).

    L.R. Salvosa, "Tables of Pearson's Type III Function", Ann. Math. Statist.,
    Vol.1, 191-198 (1930).

    "Using Modern Computing Tools to Fit the Pearson Type III Distribution to
    Aviation Loads Data", Office of Aviation Research (2003).

    """
    def _preprocess(self, x, skew):
        # The real 'loc' and 'scale' are handled in the calling pdf(...). The
        # local variables 'loc' and 'scale' within pearson3._pdf are set to
        # the defaults just to keep them as part of the equations for
        # documentation.
        loc = 0.0
        scale = 1.0

        # If skew is small, return _norm_pdf. The divide between pearson3
        # and norm was found by brute force and is approximately a skew of
        # 0.000016.  No one, I hope, would actually use a skew value even
        # close to this small.
        norm2pearson_transition = 0.000016

        ans, x, skew = np.broadcast_arrays([1.0], x, skew)
        ans = ans.copy()

        # mask is True where skew is small enough to use the normal approx.
        mask = np.absolute(skew) < norm2pearson_transition
        invmask = ~mask

        beta = 2.0 / (skew[invmask] * scale)
        alpha = (scale * beta)**2
        zeta = loc - alpha / beta

        transx = beta * (x[invmask] - zeta)
        return ans, x, transx, mask, invmask, beta, alpha, zeta

    def _argcheck(self, skew):
        # The _argcheck function in rv_continuous only allows positive
        # arguments.  The skew argument for pearson3 can be zero (which I want
        # to handle inside pearson3._pdf) or negative.  So just return True
        # for all skew args.
        return np.ones(np.shape(skew), dtype=bool)

    def _stats(self, skew):
        _, _, _, _, _, beta, alpha, zeta = (
            self._preprocess([1], skew))
        m = zeta + alpha / beta
        v = alpha / (beta**2)
        s = 2.0 / (alpha**0.5) * np.sign(beta)
        k = 6.0 / alpha
        return m, v, s, k

    def _pdf(self, x, skew):
        # pearson3.pdf(x, skew) = abs(beta) / gamma(alpha) *
        #     (beta * (x - zeta))**(alpha - 1) * exp(-beta*(x - zeta))
        # Do the calculation in _logpdf since helps to limit
        # overflow/underflow problems
        ans = np.exp(self._logpdf(x, skew))
        if ans.ndim == 0:
            if np.isnan(ans):
                return 0.0
            return ans
        ans[np.isnan(ans)] = 0.0
        return ans

    def _logpdf(self, x, skew):
        #   PEARSON3 logpdf                           GAMMA logpdf
        #   np.log(abs(beta))
        # + (alpha - 1)*np.log(beta*(x - zeta))          + (a - 1)*np.log(x)
        # - beta*(x - zeta)                           - x
        # - sc.gammalnalpha)                              - sc.gammalna)
        ans, x, transx, mask, invmask, beta, alpha, _ = (
            self._preprocess(x, skew))

        ans[mask] = np.log(_norm_pdf(x[mask]))
        ans[invmask] = np.log(abs(beta)) + gamma._logpdf(transx, alpha)
        return ans

    def _cdf(self, x, skew):
        ans, x, transx, mask, invmask, _, alpha, _ = (
            self._preprocess(x, skew))

        ans[mask] = _norm_cdf(x[mask])
        ans[invmask] = gamma._cdf(transx, alpha)
        return ans

    def _rvs(self, skew):
        skew = broadcast_to(skew, self._size)
        ans, _, _, mask, invmask, beta, alpha, zeta = (
            self._preprocess([0], skew))

        nsmall = mask.sum()
        nbig = mask.size - nsmall
        ans[mask] = self._random_state.standard_normal(nsmall)
        ans[invmask] = (self._random_state.standard_gamma(alpha, nbig)/beta +
                        zeta)

        if self._size == ():
            ans = ans[0]
        return ans

    def _ppf(self, q, skew):
        ans, q, _, mask, invmask, beta, alpha, zeta = (
            self._preprocess(q, skew))
        ans[mask] = _norm_ppf(q[mask])
        ans[invmask] = sc.gammaincinv(alpha, q[invmask])/beta + zeta
        return ans


pearson3 = pearson3_gen(name="pearson3")


class powerlaw_gen(rv_continuous):
    r"""A power-function continuous random variable.

    %(before_notes)s

    Notes
    -----
    The probability density function for `powerlaw` is:

    .. math::

        f(x, a) = a x^{a-1}

    for :math:`0 \le x \le 1`, :math:`a > 0`.

    `powerlaw` takes :math:`a` as a shape parameter.

    %(after_notes)s

    `powerlaw` is a special case of `beta` with ``b == 1``.

    %(example)s

    """
    def _pdf(self, x, a):
        # powerlaw.pdf(x, a) = a * x**(a-1)
        return a*x**(a-1.0)

    def _logpdf(self, x, a):
        return np.log(a) + sc.xlogy(a - 1, x)

    def _cdf(self, x, a):
        return x**(a*1.0)

    def _logcdf(self, x, a):
        return a*np.log(x)

    def _ppf(self, q, a):
        return pow(q, 1.0/a)

    def _stats(self, a):
        return (a / (a + 1.0),
                a / (a + 2.0) / (a + 1.0) ** 2,
                -2.0 * ((a - 1.0) / (a + 3.0)) * np.sqrt((a + 2.0) / a),
                6 * np.polyval([1, -1, -6, 2], a) / (a * (a + 3.0) * (a + 4)))

    def _entropy(self, a):
        return 1 - 1.0/a - np.log(a)


powerlaw = powerlaw_gen(a=0.0, b=1.0, name="powerlaw")


class powerlognorm_gen(rv_continuous):
    r"""A power log-normal continuous random variable.

    %(before_notes)s

    Notes
    -----
    The probability density function for `powerlognorm` is:

    .. math::

        f(x, c, s) = \frac{c}{x s} \phi(\log(x)/s)
                     (\Phi(-\log(x)/s))^{c-1}

    where :math:`\phi` is the normal pdf, and :math:`\Phi` is the normal cdf,
    and :math:`x > 0`, :math:`s, c > 0`.

    `powerlognorm` takes :math:`c` and :math:`s` as shape parameters.

    %(after_notes)s

    %(example)s

    """
    _support_mask = rv_continuous._open_support_mask

    def _pdf(self, x, c, s):
        # powerlognorm.pdf(x, c, s) = c / (x*s) * phi(log(x)/s) *
        #                                         (Phi(-log(x)/s))**(c-1),
        return (c/(x*s) * _norm_pdf(np.log(x)/s) *
                pow(_norm_cdf(-np.log(x)/s), c*1.0-1.0))

    def _cdf(self, x, c, s):
        return 1.0 - pow(_norm_cdf(-np.log(x)/s), c*1.0)

    def _ppf(self, q, c, s):
        return np.exp(-s * _norm_ppf(pow(1.0 - q, 1.0 / c)))


powerlognorm = powerlognorm_gen(a=0.0, name="powerlognorm")


class powernorm_gen(rv_continuous):
    r"""A power normal continuous random variable.

    %(before_notes)s

    Notes
    -----
    The probability density function for `powernorm` is:

    .. math::

        f(x, c) = c \phi(x) (\Phi(-x))^{c-1}

    where :math:`\phi` is the normal pdf, and :math:`\Phi` is the normal cdf,
    and :math:`x > 0`, :math:`c > 0`.

    `powernorm` takes :math:`c` as a shape parameter.

    %(after_notes)s

    %(example)s

    """
    def _pdf(self, x, c):
        # powernorm.pdf(x, c) = c * phi(x) * (Phi(-x))**(c-1)
        return c*_norm_pdf(x) * (_norm_cdf(-x)**(c-1.0))

    def _logpdf(self, x, c):
        return np.log(c) + _norm_logpdf(x) + (c-1)*_norm_logcdf(-x)

    def _cdf(self, x, c):
        return 1.0-_norm_cdf(-x)**(c*1.0)

    def _ppf(self, q, c):
        return -_norm_ppf(pow(1.0 - q, 1.0 / c))


powernorm = powernorm_gen(name='powernorm')


class rdist_gen(rv_continuous):
    r"""An R-distributed continuous random variable.

    %(before_notes)s

    Notes
    -----
    The probability density function for `rdist` is:

    .. math::

        f(x, c) = \frac{(1-x^2)^{c/2-1}}{B(1/2, c/2)}

    for :math:`-1 \le x \le 1`, :math:`c > 0`.

    `rdist` takes :math:`c` as a shape parameter.

    This distribution includes the following distribution kernels as
    special cases::

        c = 2:  uniform
        c = 4:  Epanechnikov (parabolic)
        c = 6:  quartic (biweight)
        c = 8:  triweight

    %(after_notes)s

    %(example)s

    """
    def _pdf(self, x, c):
        # rdist.pdf(x, c) = (1-x**2)**(c/2-1) / B(1/2, c/2)
        return np.power((1.0 - x**2), c / 2.0 - 1) / sc.beta(0.5, c / 2.0)

    def _cdf(self, x, c):
        term1 = x / sc.beta(0.5, c / 2.0)
        res = 0.5 + term1 * sc.hyp2f1(0.5, 1 - c / 2.0, 1.5, x**2)
        # There's an issue with hyp2f1, it returns nans near x = +-1, c > 100.
        # Use the generic implementation in that case.  See gh-1285 for
        # background.
        if np.any(np.isnan(res)):
            return rv_continuous._cdf(self, x, c)
        return res

    def _munp(self, n, c):
        numerator = (1 - (n % 2)) * sc.beta((n + 1.0) / 2, c / 2.0)
        return numerator / sc.beta(1. / 2, c / 2.)


rdist = rdist_gen(a=-1.0, b=1.0, name="rdist")


class rayleigh_gen(rv_continuous):
    r"""A Rayleigh continuous random variable.

    %(before_notes)s

    Notes
    -----
    The probability density function for `rayleigh` is:

    .. math::

        f(r) = r \exp(-r^2/2)

    for :math:`x \ge 0`.

    `rayleigh` is a special case of `chi` with ``df == 2``.

    %(after_notes)s

    %(example)s

    """
    _support_mask = rv_continuous._open_support_mask

    def _rvs(self):
        return chi.rvs(2, size=self._size, random_state=self._random_state)

    def _pdf(self, r):
        # rayleigh.pdf(r) = r * exp(-r**2/2)
        return np.exp(self._logpdf(r))

    def _logpdf(self, r):
        return np.log(r) - 0.5 * r * r

    def _cdf(self, r):
        return -sc.expm1(-0.5 * r**2)

    def _ppf(self, q):
        return np.sqrt(-2 * sc.log1p(-q))

    def _sf(self, r):
        return np.exp(self._logsf(r))

    def _logsf(self, r):
        return -0.5 * r * r

    def _isf(self, q):
        return np.sqrt(-2 * np.log(q))

    def _stats(self):
        val = 4 - np.pi
        return (np.sqrt(np.pi/2),
                val/2,
                2*(np.pi-3)*np.sqrt(np.pi)/val**1.5,
                6*np.pi/val-16/val**2)

    def _entropy(self):
        return _EULER/2.0 + 1 - 0.5*np.log(2)


rayleigh = rayleigh_gen(a=0.0, name="rayleigh")


class reciprocal_gen(rv_continuous):
    r"""A reciprocal continuous random variable.

    %(before_notes)s

    Notes
    -----
    The probability density function for `reciprocal` is:

    .. math::

        f(x, a, b) = \frac{1}{x \log(b/a)}

    for :math:`a \le x \le b`, :math:`a, b > 0`.

    `reciprocal` takes :math:`a` and :math:`b` as shape parameters.

    %(after_notes)s

    %(example)s

    """
    def _argcheck(self, a, b):
        self.a = a
        self.b = b
        self.d = np.log(b*1.0 / a)
        return (a > 0) & (b > 0) & (b > a)

    def _pdf(self, x, a, b):
        # reciprocal.pdf(x, a, b) = 1 / (x*log(b/a))
        return 1.0 / (x * self.d)

    def _logpdf(self, x, a, b):
        return -np.log(x) - np.log(self.d)

    def _cdf(self, x, a, b):
        return (np.log(x)-np.log(a)) / self.d

    def _ppf(self, q, a, b):
        return a*pow(b*1.0/a, q)

    def _munp(self, n, a, b):
        return 1.0/self.d / n * (pow(b*1.0, n) - pow(a*1.0, n))

    def _entropy(self, a, b):
        return 0.5*np.log(a*b)+np.log(np.log(b/a))


reciprocal = reciprocal_gen(name="reciprocal")


class rice_gen(rv_continuous):
    r"""A Rice continuous random variable.

    %(before_notes)s

    Notes
    -----
    The probability density function for `rice` is:

    .. math::

        f(x, b) = x \exp(- \frac{x^2 + b^2}{2}) I[0](x b)

    for :math:`x > 0`, :math:`b > 0`.

    `rice` takes :math:`b` as a shape parameter.

    %(after_notes)s

    The Rice distribution describes the length, :math:`r`, of a 2-D vector with
    components :math:`(U+u, V+v)`, where :math:`U, V` are constant, :math:`u,
    v` are independent Gaussian random variables with standard deviation
    :math:`s`.  Let :math:`R = \sqrt{U^2 + V^2}`. Then the pdf of :math:`r` is
    ``rice.pdf(x, R/s, scale=s)``.

    %(example)s

    """
    def _argcheck(self, b):
        return b >= 0

    def _rvs(self, b):
        # http://en.wikipedia.org/wiki/Rice_distribution
        t = b/np.sqrt(2) + self._random_state.standard_normal(size=(2,) +
                                                              self._size)
        return np.sqrt((t*t).sum(axis=0))

    def _cdf(self, x, b):
        return sc.chndtr(np.square(x), 2, np.square(b))

    def _ppf(self, q, b):
        return np.sqrt(sc.chndtrix(q, 2, np.square(b)))

    def _pdf(self, x, b):
        # rice.pdf(x, b) = x * exp(-(x**2+b**2)/2) * I[0](x*b)
        #
        # We use (x**2 + b**2)/2 = ((x-b)**2)/2 + xb.
        # The factor of np.exp(-xb) is then included in the i0e function
        # in place of the modified Bessel function, i0, improving
        # numerical stability for large values of xb.
        return x * np.exp(-(x-b)*(x-b)/2.0) * sc.i0e(x*b)

    def _munp(self, n, b):
        nd2 = n/2.0
        n1 = 1 + nd2
        b2 = b*b/2.0
        return (2.0**(nd2) * np.exp(-b2) * sc.gamma(n1) *
                sc.hyp1f1(n1, 1, b2))


rice = rice_gen(a=0.0, name="rice")


# FIXME: PPF does not work.
class recipinvgauss_gen(rv_continuous):
    r"""A reciprocal inverse Gaussian continuous random variable.

    %(before_notes)s

    Notes
    -----
    The probability density function for `recipinvgauss` is:

    .. math::

        f(x, \mu) = \frac{1}{\sqrt{2\pi x}} \frac{\exp(-(1-\mu x)^2}{2x\mu^2)}

    for :math:`x \ge 0`.

    `recipinvgauss` takes :math:`\mu` as a shape parameter.

    %(after_notes)s

    %(example)s

    """

    def _pdf(self, x, mu):
        # recipinvgauss.pdf(x, mu) =
        #                     1/sqrt(2*pi*x) * exp(-(1-mu*x)**2/(2*x*mu**2))
        return 1.0/np.sqrt(2*np.pi*x)*np.exp(-(1-mu*x)**2.0 / (2*x*mu**2.0))

    def _logpdf(self, x, mu):
        return -(1-mu*x)**2.0 / (2*x*mu**2.0) - 0.5*np.log(2*np.pi*x)

    def _cdf(self, x, mu):
        trm1 = 1.0/mu - x
        trm2 = 1.0/mu + x
        isqx = 1.0/np.sqrt(x)
        return 1.0-_norm_cdf(isqx*trm1)-np.exp(2.0/mu)*_norm_cdf(-isqx*trm2)

    def _rvs(self, mu):
        return 1.0/self._random_state.wald(mu, 1.0, size=self._size)


recipinvgauss = recipinvgauss_gen(a=0.0, name='recipinvgauss')


class semicircular_gen(rv_continuous):
    r"""A semicircular continuous random variable.

    %(before_notes)s

    Notes
    -----
    The probability density function for `semicircular` is:

    .. math::

        f(x) = \frac{2}{\pi} \sqrt{1-x^2}

    for :math:`-1 \le x \le 1`.

    %(after_notes)s

    %(example)s

    """
    def _pdf(self, x):
        # semicircular.pdf(x) = 2/pi * sqrt(1-x**2)
        return 2.0/np.pi*np.sqrt(1-x*x)

    def _cdf(self, x):
        return 0.5+1.0/np.pi*(x*np.sqrt(1-x*x) + np.arcsin(x))

    def _stats(self):
        return 0, 0.25, 0, -1.0

    def _entropy(self):
        return 0.64472988584940017414


semicircular = semicircular_gen(a=-1.0, b=1.0, name="semicircular")


class skew_norm_gen(rv_continuous):
    r"""A skew-normal random variable.

    %(before_notes)s

    Notes
    -----
    The pdf is::

        skewnorm.pdf(x, a) = 2 * norm.pdf(x) * norm.cdf(a*x)

    `skewnorm` takes :math:`a` as a skewness parameter
    When ``a = 0`` the distribution is identical to a normal distribution.
    rvs implements the method of [1]_.

    %(after_notes)s

    %(example)s

    References
    ----------
    .. [1] A. Azzalini and A. Capitanio (1999). Statistical applications of the
        multivariate skew-normal distribution. J. Roy. Statist. Soc., B 61, 579-602.
        http://azzalini.stat.unipd.it/SN/faq-r.html

    """
    def _argcheck(self, a):
        return np.isfinite(a)

    def _pdf(self, x, a):
        return 2.*_norm_pdf(x)*_norm_cdf(a*x)

    def _rvs(self, a):
        u0 = self._random_state.normal(size=self._size)
        v = self._random_state.normal(size=self._size)
        d = a/np.sqrt(1 + a**2)
        u1 = d*u0 + v*np.sqrt(1 - d**2)
        return np.where(u0 >= 0, u1, -u1)

    def _stats(self, a, moments='mvsk'):
        output = [None, None, None, None]
        const = np.sqrt(2/np.pi) * a/np.sqrt(1 + a**2)

        if 'm' in moments:
            output[0] = const
        if 'v' in moments:
            output[1] = 1 - const**2
        if 's' in moments:
            output[2] = ((4 - np.pi)/2) * (const/np.sqrt(1 - const**2))**3
        if 'k' in moments:
            output[3] = (2*(np.pi - 3)) * (const**4/(1 - const**2)**2)

        return output


skewnorm = skew_norm_gen(name='skewnorm')


class trapz_gen(rv_continuous):
    r"""A trapezoidal continuous random variable.

    %(before_notes)s

    Notes
    -----
    The trapezoidal distribution can be represented with an up-sloping line
    from ``loc`` to ``(loc + c*scale)``, then constant to ``(loc + d*scale)``
    and then downsloping from ``(loc + d*scale)`` to ``(loc+scale)``.

    `trapz` takes :math:`c` and :math:`d` as shape parameters.

    %(after_notes)s

    The standard form is in the range [0, 1] with c the mode.
    The location parameter shifts the start to `loc`.
    The scale parameter changes the width from 1 to `scale`.

    %(example)s

    """
    def _argcheck(self, c, d):
        return (c >= 0) & (c <= 1) & (d >= 0) & (d <= 1) & (d >= c)

    def _pdf(self, x, c, d):
        u = 2 / (d-c+1)

        return _lazyselect([x < c,
                            (c <= x) & (x <= d),
                            x > d],
                           [lambda x, c, d, u: u * x / c,
                            lambda x, c, d, u: u,
                            lambda x, c, d, u: u * (1-x) / (1-d)],
                            (x, c, d, u))

    def _cdf(self, x, c, d):
        return _lazyselect([x < c,
                            (c <= x) & (x <= d),
                            x > d],
                           [lambda x, c, d: x**2 / c / (d-c+1),
                            lambda x, c, d: (c + 2 * (x-c)) / (d-c+1),
                            lambda x, c, d: 1-((1-x) ** 2
                                               / (d-c+1) / (1-d))],
                            (x, c, d))

    def _ppf(self, q, c, d):
        qc, qd = self._cdf(c, c, d), self._cdf(d, c, d)
        condlist = [q < qc, q <= qd, q > qd]
        choicelist = [np.sqrt(q * c * (1 + d - c)),
                      0.5 * q * (1 + d - c) + 0.5 * c,
                      1 - np.sqrt((1 - q) * (d - c + 1) * (1 - d))]
        return np.select(condlist, choicelist)


trapz = trapz_gen(a=0.0, b=1.0, name="trapz")


class triang_gen(rv_continuous):
    r"""A triangular continuous random variable.

    %(before_notes)s

    Notes
    -----
    The triangular distribution can be represented with an up-sloping line from
    ``loc`` to ``(loc + c*scale)`` and then downsloping for ``(loc + c*scale)``
    to ``(loc+scale)``.

    `triang` takes :math:`c` as a shape parameter.

    %(after_notes)s

    The standard form is in the range [0, 1] with c the mode.
    The location parameter shifts the start to `loc`.
    The scale parameter changes the width from 1 to `scale`.

    %(example)s

    """
    def _rvs(self, c):
        return self._random_state.triangular(0, c, 1, self._size)

    def _argcheck(self, c):
        return (c >= 0) & (c <= 1)

    def _pdf(self, x, c):
        # 0: edge case where c=0
        # 1: generalised case for x < c, don't use x <= c, as it doesn't cope
        #    with c = 0.
        # 2: generalised case for x >= c, but doesn't cope with c = 1
        # 3: edge case where c=1
        r = _lazyselect([c == 0,
                         x < c,
                         (x >= c) & (c != 1),
                         c == 1],
                        [lambda x, c: 2 - 2 * x,
                         lambda x, c: 2 * x / c,
                         lambda x, c: 2 * (1 - x) / (1 - c),
                         lambda x, c: 2 * x],
                        (x, c))
        return r

    def _cdf(self, x, c):
        r = _lazyselect([c == 0,
                         x < c,
                         (x >= c) & (c != 1),
                         c == 1],
                        [lambda x, c: 2*x - x*x,
                         lambda x, c: x * x / c,
                         lambda x, c: (x*x - 2*x + c) / (c-1),
                         lambda x, c: x * x],
                        (x, c))
        return r

    def _ppf(self, q, c):
        return np.where(q < c, np.sqrt(c * q), 1-np.sqrt((1-c) * (1-q)))

    def _stats(self, c):
        return ((c+1.0)/3.0,
                (1.0-c+c*c)/18,
                np.sqrt(2)*(2*c-1)*(c+1)*(c-2) / (5*np.power((1.0-c+c*c), 1.5)),
                -3.0/5.0)

    def _entropy(self, c):
        return 0.5-np.log(2)


triang = triang_gen(a=0.0, b=1.0, name="triang")


class truncexpon_gen(rv_continuous):
    r"""A truncated exponential continuous random variable.

    %(before_notes)s

    Notes
    -----
    The probability density function for `truncexpon` is:

    .. math::

        f(x, b) = \frac{\exp(-x)}{1 - \exp(-b)}

    for :math:`0 < x < b`.

    `truncexpon` takes :math:`b` as a shape parameter.

    %(after_notes)s

    %(example)s

    """
    def _argcheck(self, b):
        self.b = b
        return b > 0

    def _pdf(self, x, b):
        # truncexpon.pdf(x, b) = exp(-x) / (1-exp(-b))
        return np.exp(-x)/(-sc.expm1(-b))

    def _logpdf(self, x, b):
        return -x - np.log(-sc.expm1(-b))

    def _cdf(self, x, b):
        return sc.expm1(-x)/sc.expm1(-b)

    def _ppf(self, q, b):
        return -sc.log1p(q*sc.expm1(-b))

    def _munp(self, n, b):
        # wrong answer with formula, same as in continuous.pdf
        # return sc.gamman+1)-sc.gammainc1+n, b)
        if n == 1:
            return (1-(b+1)*np.exp(-b))/(-sc.expm1(-b))
        elif n == 2:
            return 2*(1-0.5*(b*b+2*b+2)*np.exp(-b))/(-sc.expm1(-b))
        else:
            # return generic for higher moments
            # return rv_continuous._mom1_sc(self, n, b)
            return self._mom1_sc(n, b)

    def _entropy(self, b):
        eB = np.exp(b)
        return np.log(eB-1)+(1+eB*(b-1.0))/(1.0-eB)


truncexpon = truncexpon_gen(a=0.0, name='truncexpon')


class truncnorm_gen(rv_continuous):
    r"""A truncated normal continuous random variable.

    %(before_notes)s

    Notes
    -----
    The standard form of this distribution is a standard normal truncated to
    the range [a, b] --- notice that a and b are defined over the domain of the
    standard normal.  To convert clip values for a specific mean and standard
    deviation, use::

        a, b = (myclip_a - my_mean) / my_std, (myclip_b - my_mean) / my_std

    `truncnorm` takes :math:`a` and :math:`b` as shape parameters.

    %(after_notes)s

    %(example)s

    """
    def _argcheck(self, a, b):
        self.a = a
        self.b = b
        self._nb = _norm_cdf(b)
        self._na = _norm_cdf(a)
        self._sb = _norm_sf(b)
        self._sa = _norm_sf(a)
        self._delta = np.where(self.a > 0,
                               -(self._sb - self._sa),
                               self._nb - self._na)
        self._logdelta = np.log(self._delta)
        return a != b

    def _pdf(self, x, a, b):
        return _norm_pdf(x) / self._delta

    def _logpdf(self, x, a, b):
        return _norm_logpdf(x) - self._logdelta

    def _cdf(self, x, a, b):
        return (_norm_cdf(x) - self._na) / self._delta

    def _ppf(self, q, a, b):
        # XXX Use _lazywhere...
        ppf = np.where(self.a > 0,
                       _norm_isf(q*self._sb + self._sa*(1.0-q)),
                       _norm_ppf(q*self._nb + self._na*(1.0-q)))
        return ppf

    def _stats(self, a, b):
        nA, nB = self._na, self._nb
        d = nB - nA
        pA, pB = _norm_pdf(a), _norm_pdf(b)
        mu = (pA - pB) / d   # correction sign
        mu2 = 1 + (a*pA - b*pB) / d - mu*mu
        return mu, mu2, None, None


truncnorm = truncnorm_gen(name='truncnorm')


# FIXME: RVS does not work.
class tukeylambda_gen(rv_continuous):
    r"""A Tukey-Lamdba continuous random variable.

    %(before_notes)s

    Notes
    -----
    A flexible distribution, able to represent and interpolate between the
    following distributions:

    - Cauchy                (lam=-1)
    - logistic              (lam=0.0)
    - approx Normal         (lam=0.14)
    - u-shape               (lam = 0.5)
    - uniform from -1 to 1  (lam = 1)

    `tukeylambda` takes ``lam`` as a shape parameter.

    %(after_notes)s

    %(example)s

    """
    def _argcheck(self, lam):
        return np.ones(np.shape(lam), dtype=bool)

    def _pdf(self, x, lam):
        Fx = np.asarray(sc.tklmbda(x, lam))
        Px = Fx**(lam-1.0) + (np.asarray(1-Fx))**(lam-1.0)
        Px = 1.0/np.asarray(Px)
        return np.where((lam <= 0) | (abs(x) < 1.0/np.asarray(lam)), Px, 0.0)

    def _cdf(self, x, lam):
        return sc.tklmbda(x, lam)

    def _ppf(self, q, lam):
        return sc.boxcox(q, lam) - sc.boxcox1p(-q, lam)

    def _stats(self, lam):
        return 0, _tlvar(lam), 0, _tlkurt(lam)

    def _entropy(self, lam):
        def integ(p):
            return np.log(pow(p, lam-1)+pow(1-p, lam-1))
        return integrate.quad(integ, 0, 1)[0]


tukeylambda = tukeylambda_gen(name='tukeylambda')


class uniform_gen(rv_continuous):
    r"""A uniform continuous random variable.

    This distribution is constant between `loc` and ``loc + scale``.

    %(before_notes)s

    %(example)s

    """
    def _rvs(self):
        return self._random_state.uniform(0.0, 1.0, self._size)

    def _pdf(self, x):
        return 1.0*(x == x)

    def _cdf(self, x):
        return x

    def _ppf(self, q):
        return q

    def _stats(self):
        return 0.5, 1.0/12, 0, -1.2

    def _entropy(self):
        return 0.0


uniform = uniform_gen(a=0.0, b=1.0, name='uniform')


class vonmises_gen(rv_continuous):
    r"""A Von Mises continuous random variable.

    %(before_notes)s

    Notes
    -----
    If `x` is not in range or `loc` is not in range it assumes they are angles
    and converts them to [-\pi, \pi] equivalents.

    The probability density function for `vonmises` is:

    .. math::

        f(x, \kappa) = \frac{ \exp(\kappa \cos(x)) }{ 2 \pi I[0](\kappa) }

    for :math:`-\pi \le x \le \pi`, :math:`\kappa > 0`.

    `vonmises` takes :math:`\kappa` as a shape parameter.

    %(after_notes)s

    See Also
    --------
    vonmises_line : The same distribution, defined on a [-\pi, \pi] segment
                    of the real line.

    %(example)s

    """
    def _rvs(self, kappa):
        return self._random_state.vonmises(0.0, kappa, size=self._size)

    def _pdf(self, x, kappa):
        # vonmises.pdf(x, \kappa) = exp(\kappa * cos(x)) / (2*pi*I[0](\kappa))
        return np.exp(kappa * np.cos(x)) / (2*np.pi*sc.i0(kappa))

    def _cdf(self, x, kappa):
        return _stats.von_mises_cdf(kappa, x)

    def _stats_skip(self, kappa):
        return 0, None, 0, None

    def _entropy(self, kappa):
        return (-kappa * sc.i1(kappa) / sc.i0(kappa) +
                np.log(2 * np.pi * sc.i0(kappa)))


vonmises = vonmises_gen(name='vonmises')
vonmises_line = vonmises_gen(a=-np.pi, b=np.pi, name='vonmises_line')


class wald_gen(invgauss_gen):
    r"""A Wald continuous random variable.

    %(before_notes)s

    Notes
    -----
    The probability density function for `wald` is:

    .. math::

        f(x) = \frac{1}{\sqrt{2\pi x^3}} \exp(- \frac{ (x-1)^2 }{ 2x })

    for :math:`x > 0`.

    `wald` is a special case of `invgauss` with ``mu == 1``.

    %(after_notes)s

    %(example)s
    """
    _support_mask = rv_continuous._open_support_mask

    def _rvs(self):
        return self._random_state.wald(1.0, 1.0, size=self._size)

    def _pdf(self, x):
        # wald.pdf(x) = 1/sqrt(2*pi*x**3) * exp(-(x-1)**2/(2*x))
        return invgauss._pdf(x, 1.0)

    def _logpdf(self, x):
        return invgauss._logpdf(x, 1.0)

    def _cdf(self, x):
        return invgauss._cdf(x, 1.0)

    def _stats(self):
        return 1.0, 1.0, 3.0, 15.0


wald = wald_gen(a=0.0, name="wald")


class wrapcauchy_gen(rv_continuous):
    r"""A wrapped Cauchy continuous random variable.

    %(before_notes)s

    Notes
    -----
    The probability density function for `wrapcauchy` is:

    .. math::

        f(x, c) = \frac{1-c^2}{2\pi (1+c^2 - 2c \cos(x))}

    for :math:`0 \le x \le 2\pi`, :math:`0 < c < 1`.

    `wrapcauchy` takes :math:`c` as a shape parameter.

    %(after_notes)s

    %(example)s

    """
    def _argcheck(self, c):
        return (c > 0) & (c < 1)

    def _pdf(self, x, c):
        # wrapcauchy.pdf(x, c) = (1-c**2) / (2*pi*(1+c**2-2*c*cos(x)))
        return (1.0-c*c)/(2*np.pi*(1+c*c-2*c*np.cos(x)))

    def _cdf(self, x, c):
        output = np.zeros(x.shape, dtype=x.dtype)
        val = (1.0+c)/(1.0-c)
        c1 = x < np.pi
        c2 = 1-c1
        xp = np.extract(c1, x)
        xn = np.extract(c2, x)
        if np.any(xn):
            valn = np.extract(c2, np.ones_like(x)*val)
            xn = 2*np.pi - xn
            yn = np.tan(xn/2.0)
            on = 1.0-1.0/np.pi*np.arctan(valn*yn)
            np.place(output, c2, on)
        if np.any(xp):
            valp = np.extract(c1, np.ones_like(x)*val)
            yp = np.tan(xp/2.0)
            op = 1.0/np.pi*np.arctan(valp*yp)
            np.place(output, c1, op)
        return output

    def _ppf(self, q, c):
        val = (1.0-c)/(1.0+c)
        rcq = 2*np.arctan(val*np.tan(np.pi*q))
        rcmq = 2*np.pi-2*np.arctan(val*np.tan(np.pi*(1-q)))
        return np.where(q < 1.0/2, rcq, rcmq)

    def _entropy(self, c):
        return np.log(2*np.pi*(1-c*c))


wrapcauchy = wrapcauchy_gen(a=0.0, b=2*np.pi, name='wrapcauchy')


class gennorm_gen(rv_continuous):
    r"""A generalized normal continuous random variable.

    %(before_notes)s

    Notes
    -----
    The probability density function for `gennorm` is [1]_::

                                     beta
        gennorm.pdf(x, beta) =  ---------------  exp(-|x|**beta)
                                2 gamma(1/beta)

    `gennorm` takes :math:`\beta` as a shape parameter.
    For :math:`\beta = 1`, it is identical to a Laplace distribution.
    For ``\beta = 2``, it is identical to a normal distribution
    (with :math:`scale=1/\sqrt{2}`).

    See Also
    --------
    laplace : Laplace distribution
    norm : normal distribution

    References
    ----------

    .. [1] "Generalized normal distribution, Version 1",
           https://en.wikipedia.org/wiki/Generalized_normal_distribution#Version_1

    %(example)s

    """

    def _pdf(self, x, beta):
        return np.exp(self._logpdf(x, beta))

    def _logpdf(self, x, beta):
        return np.log(0.5*beta) - sc.gammaln(1.0/beta) - abs(x)**beta

    def _cdf(self, x, beta):
        c = 0.5 * np.sign(x)
        # evaluating (.5 + c) first prevents numerical cancellation
        return (0.5 + c) - c * sc.gammaincc(1.0/beta, abs(x)**beta)

    def _ppf(self, x, beta):
        c = np.sign(x - 0.5)
        # evaluating (1. + c) first prevents numerical cancellation
        return c * sc.gammainccinv(1.0/beta, (1.0 + c) - 2.0*c*x)**(1.0/beta)

    def _sf(self, x, beta):
        return self._cdf(-x, beta)

    def _isf(self, x, beta):
        return -self._ppf(x, beta)

    def _stats(self, beta):
        c1, c3, c5 = sc.gammaln([1.0/beta, 3.0/beta, 5.0/beta])
        return 0., np.exp(c3 - c1), 0., np.exp(c5 + c1 - 2.0*c3) - 3.

    def _entropy(self, beta):
        return 1. / beta - np.log(.5 * beta) + sc.gammaln(1. / beta)


gennorm = gennorm_gen(name='gennorm')


class halfgennorm_gen(rv_continuous):
    r"""The upper half of a generalized normal continuous random variable.

    %(before_notes)s

    Notes
    -----
    The probability density function for `halfgennorm` is:

    .. math::

        f(x, \beta) = \frac{\beta}{\gamma(1/\beta)} \exp(-|x|^\beta)

    `gennorm` takes :math:`\beta` as a shape parameter.
    For :math:`\beta = 1`, it is identical to an exponential distribution.
    For :math:`\beta = 2`, it is identical to a half normal distribution
    (with :math:`scale=1/\sqrt{2}`).

    See Also
    --------
    gennorm : generalized normal distribution
    expon : exponential distribution
    halfnorm : half normal distribution

    References
    ----------

    .. [1] "Generalized normal distribution, Version 1",
           https://en.wikipedia.org/wiki/Generalized_normal_distribution#Version_1

    %(example)s

    """

    def _pdf(self, x, beta):
        #                                 beta
        # halfgennorm.pdf(x, beta) =  -------------  exp(-|x|**beta)
        #                             gamma(1/beta)
        return np.exp(self._logpdf(x, beta))

    def _logpdf(self, x, beta):
        return np.log(beta) - sc.gammaln(1.0/beta) - x**beta

    def _cdf(self, x, beta):
        return sc.gammainc(1.0/beta, x**beta)

    def _ppf(self, x, beta):
        return sc.gammaincinv(1.0/beta, x)**(1.0/beta)

    def _sf(self, x, beta):
        return sc.gammaincc(1.0/beta, x**beta)

    def _isf(self, x, beta):
        return sc.gammainccinv(1.0/beta, x)**(1.0/beta)

    def _entropy(self, beta):
        return 1.0/beta - np.log(beta) + sc.gammaln(1.0/beta)


halfgennorm = halfgennorm_gen(a=0, name='halfgennorm')


class crystalball_gen(rv_continuous):
    r"""
    Crystalball distribution

    %(before_notes)s

    Notes
    -----
    The probability density function for `crystalball` is:

    .. math::

        f(x, \beta, m) =  \begin{cases}
                            N \exp(-x^2 / 2),  &\text{for } x > -\beta\\
                            N A (B - x)^{-m}  &\text{for } x \le -\beta
                          \end{cases}

    where :math:`A = (m / |beta|)**n * exp(-beta**2 / 2)`,
    :math:`B = m/|beta| - |beta|` and :math:`N` is a normalisation constant.

    `crystalball` takes :math:`\beta` and :math:`m` as shape parameters.
    :math:`\beta` defines the point where the pdf changes from a power-law to a
    gaussian distribution :math:`m` is power of the power-law tail.

    References
    ----------
    .. [1] "Crystal Ball Function",
           https://en.wikipedia.org/wiki/Crystal_Ball_function

    %(after_notes)s

    .. versionadded:: 0.19.0

    %(example)s
    """
    def _pdf(self, x, beta, m):
        """
        Return PDF of the crystalball function.

                                            --
                                           | exp(-x**2 / 2),  for x > -beta
        crystalball.pdf(x, beta, m) =  N * |
                                           | A * (B - x)**(-m), for x <= -beta
                                            --
        """
        N = 1.0 / (m/beta / (m-1) * np.exp(-beta**2 / 2.0) + _norm_pdf_C * _norm_cdf(beta))
        rhs = lambda x, beta, m: np.exp(-x**2 / 2)
        lhs = lambda x, beta, m: (m/beta)**m * np.exp(-beta**2 / 2.0) * (m/beta - beta - x)**(-m)
        return N * _lazywhere(np.atleast_1d(x > -beta), (x, beta, m), f=rhs, f2=lhs)

    def _cdf(self, x, beta, m):
        """
        Return CDF of the crystalball function
        """
        N = 1.0 / (m/beta / (m-1) * np.exp(-beta**2 / 2.0) + _norm_pdf_C * _norm_cdf(beta))
        rhs = lambda x, beta, m: (m/beta) * np.exp(-beta**2 / 2.0) / (m-1) + _norm_pdf_C * (_norm_cdf(x) - _norm_cdf(-beta))
        lhs = lambda x, beta, m: (m/beta)**m * np.exp(-beta**2 / 2.0) * (m/beta - beta - x)**(-m+1) / (m-1)
        return N * _lazywhere(np.atleast_1d(x > -beta), (x, beta, m), f=rhs, f2=lhs)

    def _munp(self, n, beta, m):
        """
        Returns the n-th non-central moment of the crystalball function.
        """
        N = 1.0 / (m/beta / (m-1) * np.exp(-beta**2 / 2.0) + _norm_pdf_C * _norm_cdf(beta))

        def n_th_moment(n, beta, m):
            """
            Returns n-th moment. Defined only if n+1 < m
            Function cannot broadcast due to the loop over n
            """
            A = (m/beta)**m * np.exp(-beta**2 / 2.0)
            B = m/beta - beta
            rhs = 2**((n-1)/2.0) * sc.gamma((n+1)/2) * (1.0 + (-1)**n * sc.gammainc((n+1)/2, beta**2 / 2))
            lhs = np.zeros(rhs.shape)
            for k in range(n + 1):
                lhs += sc.binom(n, k) * B**(n-k) * (-1)**k / (m - k - 1) * (m/beta)**(-m + k + 1)
            return A * lhs + rhs

        return N * _lazywhere(np.atleast_1d(n + 1 < m),
                              (n, beta, m),
                              np.vectorize(n_th_moment, otypes=[np.float]),
                              np.inf)

    def _argcheck(self, beta, m):
        """
        In HEP crystal-ball is also defined for m = 1 (see plot on wikipedia)
        But the function doesn't have a finite integral in this corner case,
        and isn't a PDF anymore (but can still be used on a finite range).
        Here we restrict the function to m > 1.
        In addition we restrict beta to be positive
        """
        return (m > 1) & (beta > 0)


crystalball = crystalball_gen(name='crystalball', longname="A Crystalball Function")


def _argus_phi(chi):
    """
    Utility function for the argus distribution
    used in the CDF and norm of the Argus Funktion
    """
    return _norm_cdf(chi) - chi * _norm_pdf(chi) - 0.5


class argus_gen(rv_continuous):
    r"""
    Argus distribution

    %(before_notes)s

    Notes
    -----
    The probability density function for `argus` is:

    .. math::

        f(x, \chi) = \frac{\chi^3}{\sqrt{2\pi} \Psi(\chi)} x \sqrt{1-x^2}
                     \exp(- 0.5 \chi^2 (1 - x^2))

        where:

    .. math::

        \Psi(\chi) = \Phi(\chi) - \chi \phi(\chi) - 1/2

    with :math:`\Phi` and :math:`\phi` being the CDF and PDF of a standard
    normal distribution, respectively.

    `argus` takes :math:`\chi` as shape a parameter.

    References
    ----------

    .. [1] "ARGUS distribution",
           https://en.wikipedia.org/wiki/ARGUS_distribution

    %(after_notes)s

    .. versionadded:: 0.19.0

    %(example)s
    """
    def _pdf(self, x, chi):
        """
        Return PDF of the argus function

        argus.pdf(x, chi) = chi**3 / (sqrt(2*pi) * Psi(chi)) * x *
                            sqrt(1-x**2) * exp(- 0.5 * chi**2 * (1 - x**2))
        """
        y = 1.0 - x**2
        return chi**3 / (_norm_pdf_C * _argus_phi(chi)) * x * np.sqrt(y) * np.exp(-chi**2 * y / 2)

    def _cdf(self, x, chi):
        """
        Return CDF of the argus function
        """
        return 1.0 - self._sf(x, chi)

    def _sf(self, x, chi):
        """
        Return survival function of the argus function
        """
        return _argus_phi(chi * np.sqrt(1 - x**2)) / _argus_phi(chi)


argus = argus_gen(name='argus', longname="An Argus Function", a=0.0, b=1.0)


class rv_histogram(rv_continuous):
    """
    Generates a distribution given by a histogram.
    This is useful to generate a template distribution from a binned
    datasample.

    As a subclass of the `rv_continuous` class, `rv_histogram` inherits from it
    a collection of generic methods (see `rv_continuous` for the full list),
    and implements them based on the properties of the provided binned
    datasample.

    Parameters
    ----------
    histogram : tuple of array_like
      Tuple containing two array_like objects
      The first containing the content of n bins
      The second containing the (n+1) bin boundaries
      In particular the return value np.histogram is accepted

    Notes
    -----
    There are no additional shape parameters except for the loc and scale.
    The pdf is defined as a stepwise function from the provided histogram
    The cdf is a linear interpolation of the pdf.

    .. versionadded:: 0.19.0

    Examples
    --------

    Create a scipy.stats distribution from a numpy histogram

    >>> import scipy.stats
    >>> import numpy as np
    >>> data = scipy.stats.norm.rvs(size=100000, loc=0, scale=1.5, random_state=123)
    >>> hist = np.histogram(data, bins=100)
    >>> hist_dist = scipy.stats.rv_histogram(hist)

    Behaves like an ordinary scipy rv_continuous distribution

    >>> hist_dist.pdf(1.0)
    0.20538577847618705
    >>> hist_dist.cdf(2.0)
    0.90818568543056499

    PDF is zero above (below) the highest (lowest) bin of the histogram,
    defined by the max (min) of the original dataset

    >>> hist_dist.pdf(np.max(data))
    0.0
    >>> hist_dist.cdf(np.max(data))
    1.0
    >>> hist_dist.pdf(np.min(data))
    7.7591907244498314e-05
    >>> hist_dist.cdf(np.min(data))
    0.0

    PDF and CDF follow the histogram

    >>> import matplotlib.pyplot as plt
    >>> X = np.linspace(-5.0, 5.0, 100)
    >>> plt.title("PDF from Template")
    >>> plt.hist(data, normed=True, bins=100)
    >>> plt.plot(X, hist_dist.pdf(X), label='PDF')
    >>> plt.plot(X, hist_dist.cdf(X), label='CDF')
    >>> plt.show()

    """
    _support_mask = rv_continuous._support_mask

    def __init__(self, histogram, *args, **kwargs):
        """
        Create a new distribution using the given histogram

        Parameters
        ----------
        histogram : tuple of array_like
          Tuple containing two array_like objects
          The first containing the content of n bins
          The second containing the (n+1) bin boundaries
          In particular the return value np.histogram is accepted
        """
        self._histogram = histogram
        if len(histogram) != 2:
            raise ValueError("Expected length 2 for parameter histogram")
        self._hpdf = np.asarray(histogram[0])
        self._hbins = np.asarray(histogram[1])
        if len(self._hpdf) + 1 != len(self._hbins):
            raise ValueError("Number of elements in histogram content "
                             "and histogram boundaries do not match, "
                             "expected n and n+1.")
        self._hbin_widths = self._hbins[1:] - self._hbins[:-1]
        self._hpdf = self._hpdf / float(np.sum(self._hpdf * self._hbin_widths))
        self._hcdf = np.cumsum(self._hpdf * self._hbin_widths)
        self._hpdf = np.hstack([0.0, self._hpdf, 0.0])
        self._hcdf = np.hstack([0.0, self._hcdf])
        # Set support
        kwargs['a'] = self._hbins[0]
        kwargs['b'] = self._hbins[-1]
        super(rv_histogram, self).__init__(*args, **kwargs)

    def _pdf(self, x):
        """
        PDF of the histogram
        """
        return self._hpdf[np.searchsorted(self._hbins, x, side='right')]

    def _cdf(self, x):
        """
        CDF calculated from the histogram
        """
        return np.interp(x, self._hbins, self._hcdf)

    def _ppf(self, x):
        """
        Percentile function calculated from the histogram
        """
        return np.interp(x, self._hcdf, self._hbins)

    def _munp(self, n):
        """Compute the n-th non-central moment."""
        integrals = (self._hbins[1:]**(n+1) - self._hbins[:-1]**(n+1)) / (n+1)
        return np.sum(self._hpdf[1:-1] * integrals)

    def _entropy(self):
        """Compute entropy of distribution"""
        res = _lazywhere(self._hpdf[1:-1] > 0.0,
                         (self._hpdf[1:-1],),
                         np.log,
                         0.0)
        return -np.sum(self._hpdf[1:-1] * res * self._hbin_widths)

    def _updated_ctor_param(self):
        """
        Set the histogram as additional constructor argument
        """
        dct = super(rv_histogram, self)._updated_ctor_param()
        dct['histogram'] = self._histogram
        return dct


# Collect names of classes and objects in this module.
pairs = list(globals().items())
_distn_names, _distn_gen_names = get_distribution_names(pairs, rv_continuous)

__all__ = _distn_names + _distn_gen_names + ['rv_histogram']<|MERGE_RESOLUTION|>--- conflicted
+++ resolved
@@ -11,7 +11,8 @@
 from scipy.misc.doccer import (extend_notes_in_docstring,
                                replace_notes_in_docstring)
 from scipy import optimize
-from scipy import integrate, interpolate
+from scipy import integrate
+from scipy import interpolate
 import scipy.special as sc
 from scipy._lib._numpy_compat import broadcast_to
 
@@ -3779,7 +3780,6 @@
                 return 1 - levy_stable_gen._cdf_single_value_zolotarev(x, alpha, -beta)
         
     def _pdf(self, x, alpha, beta):
-<<<<<<< HEAD
 
         x = np.asarray(x).reshape(1, -1)[0,:]
         
@@ -3985,11 +3985,8 @@
         g1 = 0. if alpha == 2. else np.NaN
         g2 = 0. if alpha == 2. else np.NaN 
         return mu, mu2, g1, g2
-=======
-        raise NotImplementedError
-
-
->>>>>>> 3aa423c2
+
+
 levy_stable = levy_stable_gen(name='levy_stable')
 
 
