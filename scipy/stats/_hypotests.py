--- conflicted
+++ resolved
@@ -80,12 +80,8 @@
 def _vectorize_hypotest_factory(result_object, default_axis=0,
                                 n_samples=1, paired=False,
                                 result_unpacker=None, too_small=0,
-<<<<<<< HEAD
                                 nan_policy_position=None, vectorized=False):
-=======
-                                nan_policy_position=None):
-
->>>>>>> a42df8f4
+
     if result_unpacker is None:
         def result_unpacker(res):
             return res[..., 0], res[..., 1]
@@ -202,8 +198,6 @@
             x = np.moveaxis(x, axis, -1)
             res = np.apply_along_axis(hypotest_fun, axis=-1, arr=x)
             return result_object(*result_unpacker(res))
-<<<<<<< HEAD
-=======
 
         doc = FunctionDoc(vectorize_hypotest_wrapper)
         parameter_names = [param.name for param in doc['Parameters']]
@@ -228,7 +222,6 @@
         sig = sig.replace(parameters=parameter_list)
         vectorize_hypotest_wrapper.__signature__ = sig
 
->>>>>>> a42df8f4
         return vectorize_hypotest_wrapper
     return vectorize_hypotest_decorator
 
